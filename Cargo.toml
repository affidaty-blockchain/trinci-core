[package]
name = "trinci-core"
<<<<<<< HEAD
version = "0.2.7-rc2"
=======
version = "0.2.7-rc1"
>>>>>>> 5c57c7bf
authors = ["The Trinci Team <trinci@affidaty.io>"]
edition = "2021"
description = "TRINCI Blockchain Core"
keywords = ["trinci", "blockchain", "core"]

[dependencies]
# Foundations
log = "0.4.14"
bs58 = "0.4.0"
hex = "0.4.3"
bitflags = "1.2.1"
async-std = "1.9.0"
futures = "0.3.15"
parking_lot = "0.12.0"
# rand needs to stay at 0.7 for ed25519-dalek
rand = "0.7"
# Serialization
serde = { version = "1.0.136", features = ["derive"] }
serde_bytes = "0.11.5"
rmp-serde = "1.0.0"
serde-value = { git = "https://github.com/affidaty-blockchain/serde-value", branch = "helper_macro" }
# Cryptography primitives
ring = { version = "0.16.20", default-features = false, features = ["std"] }
ed25519-dalek = "1.0.1"
# Exonum MerkleDB
merkledb = { git = "https://github.com/affidaty-blockchain/merkledb", default-features = false, features = [
    "rocksdb_snappy",
    "sodiumoxide-crypto",
], optional = true }

# WasmTime
wasmtime = { version = "0.34.0", default-features = false, features = [
    "parallel-compilation",
    "cranelift",
], optional = true }
# P2P framework
libp2p = { version = "0.39.1", default-features = false, features = [
    "tcp-async-io",
    "mplex",
    "plaintext",
    "mdns",
    "kad",
    "gossipsub",
    "identify",
], optional = true }
# HTTP framework
tide = { version = "0.16", default-features = false, features = [
    "h1-server",
], optional = true }
# TPM2 interaction
tss-esapi = { version = "6.1.1", default-features = false, optional = true }
tss-esapi-sys = { version = "0.2.0", default-features = false, optional = true }
# Drand 
rand_pcg = "0.3.1"
rand_core = "0.6.3"

[dev-dependencies]
lazy_static = "1.4.0"
mockall = "0.11.0"
tempfile = "3.2.0"
ureq = { version = "2.1.1", default-features = false }

[features]
default = ["with-rocksdb", "with-wasmtime", "p2p", "rest", "bridge"]
with-rocksdb = ["merkledb"]
with-wasmtime = ["wasmtime"]
p2p = ["libp2p"]
rest = ["tide"]
bridge = []
tpm2 = ["tss-esapi", "tss-esapi-sys"]<|MERGE_RESOLUTION|>--- conflicted
+++ resolved
@@ -1,10 +1,6 @@
 [package]
 name = "trinci-core"
-<<<<<<< HEAD
 version = "0.2.7-rc2"
-=======
-version = "0.2.7-rc1"
->>>>>>> 5c57c7bf
 authors = ["The Trinci Team <trinci@affidaty.io>"]
 edition = "2021"
 description = "TRINCI Blockchain Core"
@@ -36,7 +32,7 @@
 ], optional = true }
 
 # WasmTime
-wasmtime = { version = "0.34.0", default-features = false, features = [
+wasmtime = { version = "0.35.1", default-features = false, features = [
     "parallel-compilation",
     "cranelift",
 ], optional = true }
