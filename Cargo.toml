--- conflicted
+++ resolved
@@ -22,7 +22,7 @@
 serde_bytes = "0.11.5"
 rmp-serde = "1.0.0"
 serde-value = { git = "https://github.com/affidaty-blockchain/serde-value", branch = "helper_macro" }
-serde_json = { version = "1.0", features = ["preserve_order"], optional = true }
+serde_json = { version = "1.0", features = ["preserve_order"] }
 # Cryptography primitives
 ring = { version = "0.16.20", default-features = false, features = ["std"] }
 ed25519-dalek = "1.0.1"
@@ -77,19 +77,8 @@
 
 
 [features]
-<<<<<<< HEAD
-default = [
-    "with-rocksdb",
-    "with-wasmtime",
-    "p2p",
-    "rest",
-    "bridge",
-    "serde_json",
-]
-=======
 default = ["with-rocksdb", "with-wasmtime", "p2p", "rest", "bridge"]
-indexer = ["serde_json", "curl", "uuid"]
->>>>>>> 8ab99f95
+indexer = ["curl", "uuid"]
 with-rocksdb = ["merkledb"]
 with-wasmtime = ["wasmtime"]
 p2p = ["libp2p"]
