--- conflicted
+++ resolved
@@ -1,10 +1,6 @@
 [package]
 name = "trinci-core"
-<<<<<<< HEAD
 version = "0.2.5-rc1"
-=======
-version = "0.2.55555-rc1"
->>>>>>> 125e6efd
 authors = ["The Trinci Team <trinci@affidaty.io>"]
 edition = "2021"
 description = "TRINCI Blockchain Core"
@@ -21,20 +17,36 @@
 parking_lot = "0.11.1"
 rand = "0.7"
 # Serialization
-serde = { version = "1.0.126", features = [ "derive" ] }
+serde = { version = "1.0.126", features = ["derive"] }
 serde_bytes = "0.11.5"
 rmp-serde = "0.15.5"
 # Cryptography primitives
-ring = { version = "0.16.20", default-features = false, features = [ "std" ] }
+ring = { version = "0.16.20", default-features = false, features = ["std"] }
 ed25519-dalek = "1.0.1"
 # Exonum MerkleDB
-merkledb = { git = "https://github.com/affidaty-blockchain/merkledb", default-features = false, features = [ "rocksdb_snappy", "sodiumoxide-crypto" ], optional = true }
+merkledb = { git = "https://github.com/affidaty-blockchain/merkledb", default-features = false, features = [
+    "rocksdb_snappy",
+    "sodiumoxide-crypto",
+], optional = true }
 # WasmTime
-wasmtime = { version = "0.31.0", default-features = false, features = [ "parallel-compilation", "cranelift" ], optional = true }
+wasmtime = { version = "0.31.0", default-features = false, features = [
+    "parallel-compilation",
+    "cranelift",
+], optional = true }
 # P2P framework
-libp2p = { version = "0.39.1", default-features = false, features = [ "tcp-async-io", "mplex", "plaintext", "mdns", "kad", "gossipsub", "identify"], optional = true }
+libp2p = { version = "0.39.1", default-features = false, features = [
+    "tcp-async-io",
+    "mplex",
+    "plaintext",
+    "mdns",
+    "kad",
+    "gossipsub",
+    "identify",
+], optional = true }
 # HTTP framework
-tide = { version = "0.16", default-features = false, features = [ "h1-server" ], optional = true }
+tide = { version = "0.16", default-features = false, features = [
+    "h1-server",
+], optional = true }
 # TPM2 interaction
 tss-esapi = { version = "6.1.1", default-features = false, optional = true }
 tss-esapi-sys = { version = "0.2.0", default-features = false, optional = true }
@@ -51,9 +63,9 @@
 
 [features]
 default = ["with-rocksdb", "with-wasmtime", "p2p", "rest", "bridge"]
-with-rocksdb = [ "merkledb" ]
-with-wasmtime = [ "wasmtime" ]
-p2p = [ "libp2p" ]
-rest = [ "tide" ]
+with-rocksdb = ["merkledb"]
+with-wasmtime = ["wasmtime"]
+p2p = ["libp2p"]
+rest = ["tide"]
 bridge = []
 tpm2 = ["tss-esapi", "tss-esapi-sys"]