// This file is part of TRINCI.
//
// Copyright (C) 2021 Affidaty Spa.
//
// TRINCI is free software: you can redistribute it and/or modify it under
// the terms of the GNU Affero General Public License as published by the
// Free Software Foundation, either version 3 of the License, or (at your
// option) any later version.
//
// TRINCI is distributed in the hope that it will be useful, but WITHOUT
// ANY WARRANTY; without even the implied warranty of MERCHANTABILITY or
// FITNESS FOR A PARTICULAR PURPOSE. See the GNU Affero General Public License
// for more details.
//
// You should have received a copy of the GNU Affero General Public License
// along with TRINCI. If not, see <https://www.gnu.org/licenses/>.

use super::{
    message::{BlockRequestSender, Message},
    worker::{BlockWorker, IsValidator},
};
use crate::{
    base::{serialize::rmp_serialize, BlockchainSettings, Mutex, RwLock},
    channel::confirmed_channel,
<<<<<<< HEAD
    crypto::drand::SeedSource,
    db::Db,
=======
    db::{Db, DbFork},
>>>>>>> bbbe4c36
    wm::Wm,
    KeyPair, Transaction,
};
use std::sync::Arc;
use std::thread::{self, JoinHandle};

/// Blockchain service configuration.
pub struct BlockConfig {
    /// Max number of transactions within a block.
    pub threshold: usize,
    /// Max number of seconds to trigger block creation if the threshold has not
    /// been reached. Block is created with at least one transaction.
    pub timeout: u16,
    /// Blockchain network identifier.
    pub network: String,
    /// Node KeyPair
    pub keypair: Arc<KeyPair>,
}

/// Block service data.
pub struct BlockService<D: Db, W: Wm> {
    /// Worker object.
    worker: Option<BlockWorker<D, W>>,
    /// Threads data.
    handler: Option<JoinHandle<BlockWorker<D, W>>>,
    /// To send messages to worker.
    tx_chan: BlockRequestSender,
    /// Database shared reference.
    db: Arc<RwLock<D>>,
    /// Wasm machine shared reference.
    wm: Arc<Mutex<W>>,
    /// To check if the worker thread is still alive.
    canary: Arc<()>,
    /// Node Account Id
    account_id: String,
}

impl<D: Db, W: Wm> BlockService<D, W> {
    /// Create a new blockchain service instance.
    pub fn new(
        account_id: &str,
        worker_is_validator: impl IsValidator,
        config: BlockConfig,
        db: D,
        wm: W,
        seed: Arc<SeedSource>,
    ) -> Self {
        let (tx_chan, rx_chan) = confirmed_channel::<Message, Message>();

        let mut worker = BlockWorker::new(worker_is_validator, config, db, wm, rx_chan, seed);
        let db = worker.db_arc();
        let wm = worker.wm_arc();

        BlockService {
            worker: Some(worker),
            handler: None,
            tx_chan,
            db,
            wm,
            canary: Arc::new(()),
            account_id: account_id.to_string(),
        }
    }

    /// Start blockchain service.
    pub fn start(&mut self) {
        debug!("Starting blockchain service");
        let mut worker = match self.worker.take() {
            Some(worker) => worker,
            None => {
                warn!("service was already running");
                return;
            }
        };

        let mut canary = Arc::clone(&self.canary);
        let account_id = self.account_id.clone();
        let handle = thread::spawn(move || {
            let _ = Arc::get_mut(&mut canary);
            worker.run_sync(&account_id);
            worker
        });
        self.handler = Some(handle);
    }

    /// Stop blockchain service.
    pub fn stop(&mut self) {
        debug!("Stopping block service");
        match self.handler.take() {
            Some(handle) => {
                if let Err(err) = self.tx_chan.send_sync(Message::Stop) {
                    error!("Error stopping listener service thread: {:?}", err);
                }
                let worker = handle.join().unwrap();
                self.worker = Some(worker);
            }
            None => {
                debug!("service was not running");
            }
        };
    }

    /// Check if service is running.
    pub fn is_running(&self) -> bool {
        // Hack to intercept crashed subthreads.
        Arc::strong_count(&self.canary) == 2 && self.worker.is_none()
    }

    /// Get a clone of block-service input channel.
    pub fn request_channel(&self) -> BlockRequestSender {
        self.tx_chan.clone()
    }

    /// Get a shared reference to the database.
    pub fn db_arc(&mut self) -> Arc<RwLock<D>> {
        self.db.clone()
    }

    /// Get a shared reference to the wasm machine.
    pub fn wm_arc(&mut self) -> Arc<Mutex<W>> {
        self.wm.clone()
    }

    /// Set the block config
    /// If this panics, it panics early at node boot. Not a big deal.
    pub fn set_block_config(&mut self, network: String, threshold: usize, timeout: u16) {
        self.worker
            .as_mut()
            .unwrap()
            .set_config(network, threshold, timeout);
    }

    // Store the blockchain config in the DB
    pub fn store_config_into_db(&mut self, config: BlockchainSettings) {
        let mut db = self.db.write();
        let mut fork = db.fork_create();
        let data = rmp_serialize(&config).unwrap(); // If this fails is at the very beginning
        fork.store_configuration("blockchain:settings", data);

        db.fork_merge(fork).unwrap();
    }

    /// Set the Node Validator check
    /// If this panics, it panics early at node boot. Not a big deal.
    pub fn set_validator(&mut self, is_validator: impl IsValidator) {
        self.worker.as_mut().unwrap().set_validator(is_validator);
    }

    /// Put transactions directly in the pool
    /// If this panics, it panics early at node boot. Not a big deal.
    pub fn put_txs(&mut self, txs: Vec<Transaction>) {
        self.worker.as_mut().unwrap().put_txs(txs)
    }
}

#[cfg(test)]
mod tests {
    use super::*;
    use crate::{crypto::Hash, db::*, wm::*};

    fn is_validator_function() -> impl IsValidator {
        move |_account_id| Ok(true)
    }

    fn create_block_service() -> BlockService<MockDb, MockWm> {
        let wm = MockWm::new();
        let db = MockDb::new();

        let config = BlockConfig {
            threshold: 42,
            timeout: 3,
            network: "skynet".to_string(),
            keypair: Arc::new(crate::crypto::sign::tests::create_test_keypair()),
        };

        let is_validator = is_validator_function();

        let nw_name = String::from("skynet");
        let nonce: Vec<u8> = vec![0x12, 0x34, 0x56, 0x78, 0x90, 0x12, 0x34, 0x56];
        let prev_hash =
            Hash::from_hex("1220a4cea0f0f6eddc6865fd6092a319ccc6d2387cd8bb65e64bdc486f1a9a998569")
                .unwrap();
        let txs_hash =
            Hash::from_hex("1220a4cea0f1f6eddc6865fd6092a319ccc6d2387cf8bb63e64b4c48601a9a998569")
                .unwrap();
        let rxs_hash =
            Hash::from_hex("1220a4cea0f0f6edd46865fd6092a319ccc6d5387cd8bb65e64bdc486f1a9a998569")
                .unwrap();
        let seed = SeedSource::new(nw_name, nonce, prev_hash, txs_hash, rxs_hash);
        let seed = Arc::new(seed);

        BlockService::new("MyAccount", is_validator, config, db, wm, seed)
    }

    #[test]
    fn start_stop() {
        let mut svc = create_block_service();

        svc.start();
        assert!(svc.is_running());

        svc.stop();
        assert!(!svc.is_running());
    }

    #[test]
    fn stopped_subthread() {
        let mut svc = create_block_service();

        svc.start();
        assert!(svc.is_running());

        svc.tx_chan.send_sync(Message::Stop).unwrap();
        std::thread::sleep(std::time::Duration::from_secs(1));

        assert!(!svc.is_running());
        svc.stop();
    }
}<|MERGE_RESOLUTION|>--- conflicted
+++ resolved
@@ -22,12 +22,8 @@
 use crate::{
     base::{serialize::rmp_serialize, BlockchainSettings, Mutex, RwLock},
     channel::confirmed_channel,
-<<<<<<< HEAD
     crypto::drand::SeedSource,
-    db::Db,
-=======
     db::{Db, DbFork},
->>>>>>> bbbe4c36
     wm::Wm,
     KeyPair, Transaction,
 };
