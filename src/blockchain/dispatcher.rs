// This file is part of TRINCI.
//
// Copyright (C) 2021 Affidaty Spa.
//
// TRINCI is free software: you can redistribute it and/or modify it under
// the terms of the GNU Affero General Public License as published by the
// Free Software Foundation, either version 3 of the License, or (at your
// option) any later version.
//
// TRINCI is distributed in the hope that it will be useful, but WITHOUT
// ANY WARRANTY; without even the implied warranty of MERCHANTABILITY or
// FITNESS FOR A PARTICULAR PURPOSE. See the GNU Affero General Public License
// for more details.
//
// You should have received a copy of the GNU Affero General Public License
// along with TRINCI. If not, see <https://www.gnu.org/licenses/>.

//! Blockchain component in charge of handling messages submitted via the
//! message queue exposed by the blockchain service.
//!
//! Messages can come from both internal and external components.
//! When a message is coming from an external component (e.g. received from a
//! network interface) its validation is typically left to the dispatcher and
//! the message payload is passed "as-is" using a dedicated message type (`Packed`).
//! In this case the message is assumed to be packed using MessagePack format.
//!
//! When the message is submitted as a `Packed` message:
//! - the payload can be a single packed `Message` or a vector of `Message`s.
//! - one incoming Packed message generates one outgoing Packed message, this
//!   behavior is performed **for all** message types, even for the ones that
//!   normally do not send out a response. This is to avoid starvation of
//!   submitters that are not commonly aware of the actual content of the packed payload.
//!   In case of messages that are not supposed to send out a real response

use crate::{
    base::{
        schema::Block,
        serialize::{rmp_deserialize, rmp_serialize},
        BlockchainSettings, Mutex, RwLock,
    },
    blockchain::{
        message::*,
        pool::{BlockInfo, Pool},
        pubsub::{Event, PubSub},
        BlockConfig,
    },
    crypto::{drand::SeedSource, Hash, HashAlgorithm, Hashable},
    db::Db,
    Error, ErrorKind, Result, Transaction,
};
use std::sync::Arc;

/// WARNING THIS MUST BE AT MAX EQUAL TO THE p2p MAX_TRANSMIT_SIZE
pub const MAX_TRANSACTION_SIZE: usize = 524288 * 2;

/// Dispatcher context data.
pub(crate) struct Dispatcher<D: Db> {
    /// Blockchain configuration.
    config: Arc<Mutex<BlockConfig>>,
    /// Outstanding blocks and transactions.
    pool: Arc<RwLock<Pool>>,
    /// Instance of a type implementing Database trait.
    db: Arc<RwLock<D>>,
    /// PubSub subsystem to publish blockchain events.
    pubsub: Arc<Mutex<PubSub>>,
    /// Seed
    seed: Arc<SeedSource>,
    /// P2P ID
    p2p_id: String,
}

impl<D: Db> Clone for Dispatcher<D> {
    fn clone(&self) -> Self {
        Self {
            config: self.config.clone(),
            pool: self.pool.clone(),
            db: self.db.clone(),
            pubsub: self.pubsub.clone(),
            seed: self.seed.clone(),
            p2p_id: self.p2p_id.clone(),
        }
    }
}

impl<D: Db> Dispatcher<D> {
    /// Constructs a new dispatcher.
    pub fn new(
        config: Arc<Mutex<BlockConfig>>,
        pool: Arc<RwLock<Pool>>,
        db: Arc<RwLock<D>>,
        pubsub: Arc<Mutex<PubSub>>,
        seed: Arc<SeedSource>,
        p2p_id: String,
    ) -> Self {
        Dispatcher {
            config,
            pool,
            db,
            pubsub,
            seed,
            p2p_id,
        }
    }

    /// Set the block timeout
    pub fn set_block_timeout(&mut self, block_timeout: u16) {
        self.config.clone().lock().timeout = block_timeout;
    }

    fn put_transaction_internal(&self, tx: Transaction) -> Result<Hash> {
        let buf = rmp_serialize(&tx)?;
        if buf.len() >= MAX_TRANSACTION_SIZE {
            return Err(ErrorKind::TooLargeTx.into());
        }

        tx.verify(tx.get_caller(), tx.get_signature())?;
        tx.check_integrity()?;
        let hash = tx.get_primary_hash();

        debug!("Received transaction: {}", hex::encode(hash));

        // Check the network.
        if self.config.lock().network != tx.get_network() {
            return Err(ErrorKind::BadNetwork.into());
        }

        // Check if already present in db.
        if self.db.read().contains_transaction(&hash) {
            return Err(ErrorKind::DuplicatedConfirmedTx.into());
        }

        let mut pool = self.pool.write();
        match pool.txs.get_mut(&hash) {
            None => {
                pool.txs.insert(hash, Some(tx));
                pool.unconfirmed.push(hash);
            }
            Some(tx_ref @ None) => {
                *tx_ref = Some(tx);
            }
            Some(Some(_)) => {
                return if pool.unconfirmed.contains(&hash) {
                    Err(ErrorKind::DuplicatedUnconfirmedTx.into())
                } else {
                    Err(ErrorKind::DuplicatedConfirmedTx.into())
                };
            }
        }
        Ok(hash)
    }

    #[inline]
    fn broadcast_attempt(&self, tx: Transaction) {
        let mut sub = self.pubsub.lock();
        if sub.has_subscribers(Event::TRANSACTION) {
            sub.publish(Event::TRANSACTION, Message::GetTransactionResponse { tx });
        }
    }

    fn put_transaction_handler(&self, tx: Transaction) -> Message {
        let result = self.put_transaction_internal(tx.clone());
        match result {
            Ok(hash) => {
                self.broadcast_attempt(tx);
                Message::PutTransactionResponse { hash }
            }
            Err(err) => {
                debug!("Error: {}", err.to_string());
                Message::Exception(err)
            }
        }
    }

    fn get_transaction_handler(&self, hash: Hash) -> Message {
        let mut opt = self.db.read().load_transaction(&hash);
        if opt.is_none() {
            opt = match self.pool.read().txs.get(&hash) {
                Some(Some(tx)) => Some(tx.clone()),
                _ => None,
            }
        }
        match opt {
            Some(tx) => Message::GetTransactionResponse { tx },
            None => Message::Exception(ErrorKind::ResourceNotFound.into()),
        }
    }

    fn get_receipt_handler(&self, hash: Hash) -> Message {
        let opt = self.db.read().load_receipt(&hash);
        match opt {
            Some(rx) => Message::GetReceiptResponse { rx },
            None => Message::Exception(ErrorKind::ResourceNotFound.into()),
        }
    }

    fn get_block_handler(&self, height: u64, txs: bool) -> Message {
        let opt = self.db.read().load_block(height);
        match opt {
            Some(block) => {
                let blk_txs = if txs {
                    self.db.read().load_transactions_hashes(height)
                } else {
                    None
                };
                Message::GetBlockResponse {
                    block,
                    txs: blk_txs,
                }
            }
            None => Message::Exception(Error::new(ErrorKind::ResourceNotFound)),
        }
    }

    fn get_account_handler(&self, id: String, data_names: Vec<String>) -> Message {
        let opt = self.db.read().load_account(&id);
        match opt {
            Some(acc) => {
                let mut data = vec![];
                for name in data_names.iter() {
                    let val = if name == "*" {
                        let keys = self.db.read().load_account_keys(&id);
                        Some(rmp_serialize(&keys).unwrap())
                    } else {
                        self.db.read().load_account_data(&id, name)
                    };
                    data.push(val);
                }
                Message::GetAccountResponse { acc, data }
            }
            None => Message::Exception(Error::new(ErrorKind::ResourceNotFound)),
        }
    }

    fn get_transaction_res_handler(&self, transaction: Transaction) {
        let _ = self.put_transaction_internal(transaction);
    }

    fn get_block_res_handler(&self, block: Block, txs_hashes: Option<Vec<Hash>>) {
        let opt = self.db.read().load_block(u64::MAX);

        let mut missing_headers = match opt {
            Some(last) => last.data.height + 1..block.data.height,
            None => 0..block.data.height,
        };
        if txs_hashes.is_none() {
            missing_headers.end += 1;
        }

        if missing_headers.start <= block.data.height {
            let mut pool = self.pool.write();
            if let Some(ref hashes) = txs_hashes {
                for hash in hashes {
                    if pool.unconfirmed.contains(hash) {
                        pool.unconfirmed.remove(hash);
                    }
                    if !pool.txs.contains_key(hash) {
                        pool.txs.insert(*hash, None);
                    }
                }
            }
            let blk_info = BlockInfo {
                hash: Some(block.data.primary_hash()),
                validator: block.data.validator,
                signature: Some(block.signature),
                txs_hashes,
            };
            pool.confirmed.insert(block.data.height, blk_info);
        }
    }

    fn get_stats_handler(&self) -> Message {
<<<<<<< HEAD
        // the turbo fish (<Vec<_>>) thanks to _ makes te compiler infers the type
=======
        // the turbofish (<Vec<_>>) thanks to _ makes te compiler infer the type
>>>>>>> 99440ba9
        let hash_pool = self
            .pool
            .read()
            .unconfirmed
            .iter()
            .collect::<Vec<_>>()
            .hash(HashAlgorithm::Sha256);
        let len_pool = self.pool.read().unconfirmed.len();
        let last_block = self.db.read().load_block(u64::MAX);
        Message::GetCoreStatsResponse((hash_pool, len_pool, last_block))
    }

    fn get_network_id_handler(&self) -> Message {
        let buf = self
            .db
            .read()
            .load_configuration("blockchain:settings")
            .unwrap(); // If this fails is at the very beginning
        let config = rmp_deserialize::<BlockchainSettings>(&buf).unwrap(); // If this fails is at the very beginning

        let network_name = config.network_name.unwrap(); // If this fails is at the very beginning
        Message::GetNetworkIdResponse(network_name)
    }

    fn get_seed_handler(&self) -> Message {
        let seed = self.seed.get_seed();
        Message::GetSeedRespone(seed)
    }

    fn get_p2p_id_handler(&self) -> Message {
        let id = self.p2p_id.clone();
        //let id = self.config.lock().keypair.public_key().to_account_id();
        Message::GetP2pIdResponse(id)
    }

    fn packed_message_handler(
        &self,
        buf: Vec<u8>,
        res_chan: &BlockResponseSender,
        pack_level: usize,
    ) -> Option<Message> {
        trace!("RX ({}): {}", buf.len(), hex::encode(&buf));
        const ARRAY_HIGH_NIBBLE: u8 = 0x90;
        const MAX_PACK_LEVEL: usize = 32;

        if pack_level >= MAX_PACK_LEVEL {
            return None;
        }

        // Be sure that the client is using anonymous serialization format.
        let tag = buf.get(0).cloned().unwrap_or_default();
        if (tag & ARRAY_HIGH_NIBBLE) != ARRAY_HIGH_NIBBLE {
            let err = Error::new_ext(
                ErrorKind::MalformedData,
                "expected anonymous serialization format",
            );
            return Some(Message::Exception(err));
        }

        let res = match rmp_deserialize(&buf) {
            Ok(MultiMessage::Simple(req)) => self
                .message_handler(req, res_chan, pack_level)
                .map(MultiMessage::Simple),
            Ok(MultiMessage::Sequence(requests)) => {
                let mut responses = Vec::with_capacity(requests.len());
                for req in requests.into_iter() {
                    if let Some(res) = self.message_handler(req, res_chan, pack_level) {
                        responses.push(res);
                    };
                }
                match responses.is_empty() {
                    true => None,
                    false => Some(MultiMessage::Sequence(responses)),
                }
            }
            Err(_err) => {
                let res = Message::Exception(ErrorKind::MalformedData.into());
                Some(MultiMessage::Simple(res))
            }
        };
        res.map(|res| {
            let buf = rmp_serialize(&res).unwrap_or_default();
            trace!("TX ({}): {}", buf.len(), hex::encode(&buf));
            Message::Packed { buf }
        })
    }

    pub fn message_handler(
        &self,
        req: Message,
        res_chan: &BlockResponseSender,
        pack_level: usize,
    ) -> Option<Message> {
        match req {
            Message::PutTransactionRequest { confirm, tx } => {
                let res = self.put_transaction_handler(tx);
                confirm.then(|| res)
            }
            Message::GetTransactionRequest { hash } => {
                let res = self.get_transaction_handler(hash);
                Some(res)
            }
            Message::GetReceiptRequest { hash } => {
                let res = self.get_receipt_handler(hash);
                Some(res)
            }
            Message::GetBlockRequest { height, txs } => {
                let res = self.get_block_handler(height, txs);
                Some(res)
            }
            Message::GetAccountRequest { id, data } => {
                let res = self.get_account_handler(id, data);
                Some(res)
            }
            Message::GetCoreStatsRequest => {
                let res = self.get_stats_handler();
                Some(res)
            }
            Message::GetNetworkIdRequest => {
                let res = self.get_network_id_handler();
                Some(res)
            }
            Message::GetSeedRequest => {
                let res = self.get_seed_handler();
                Some(res)
            }
            Message::Subscribe { id, events } => {
                self.pubsub
                    .lock()
                    .subscribe(id, events, pack_level, res_chan.clone());
                None
            }
            Message::Unsubscribe { id, events } => {
                self.pubsub.lock().unsubscribe(id, events);
                None
            }
            Message::GetBlockResponse { block, txs } => {
                self.get_block_res_handler(block, txs);
                None
            }
            Message::GetTransactionResponse { tx } => {
                self.get_transaction_res_handler(tx);
                None
            }
            Message::GetP2pIdRequest => Some(self.get_p2p_id_handler()),
            Message::Packed { buf } => self.packed_message_handler(buf, res_chan, pack_level + 1),
            _ => None,
        }
    }
}

#[cfg(test)]
mod tests {
    use super::*;
    use crate::{
        base::schema::{
            tests::{
                create_test_account, create_test_block, create_test_bulk_tx,
                create_test_bulk_tx_alt, create_test_unit_tx, FUEL_LIMIT,
            },
            TransactionData,
        },
        channel::simple_channel,
        db::*,
        Error, ErrorKind,
    };

    const ACCOUNT_ID: &str = "AccountId";
    const BULK_TX_DATA_HASH_HEX: &str =
        "1220cb7525e6f80b116271e6fc4bbf99b3a10815b3380fc32be2c990a0b2c547bbad";
    const BULK_WITH_NODES_TX_DATA_HASH_HEX: &str =
        "1220656ec5443f3eb0cb47507a858ab0e0e025c9d0d99b167c012d95886c2aa9c508";
    const TX_DATA_HASH_HEX: &str =
        "12207cfff11a272ad3f5cb60606717adc9984d1cd4dc4c491fdf4c56661ee40caaad";
    fn create_dispatcher(fail_condition: bool) -> Dispatcher<MockDb> {
        let pool = Arc::new(RwLock::new(Pool::default()));
        let db = Arc::new(RwLock::new(create_db_mock(fail_condition)));
        let pubsub = Arc::new(Mutex::new(PubSub::default()));
        let config = Arc::new(Mutex::new(BlockConfig {
            threshold: 42,
            timeout: 3,
            network: "skynet".to_string(),
            keypair: Arc::new(crate::crypto::sign::tests::create_test_keypair()),
        }));

        // seed init
        let nw_name = String::from("skynet");
        let nonce: Vec<u8> = vec![0x12, 0x34, 0x56, 0x78, 0x90, 0x12, 0x34, 0x56];
        let prev_hash =
            Hash::from_hex("1220a4cea0f0f6eddc6865fd6092a319ccc6d2387cd8bb65e64bdc486f1a9a998569")
                .unwrap();
        let txs_hash =
            Hash::from_hex("1220a4cea0f1f6eddc6865fd6092a319ccc6d2387cf8bb63e64b4c48601a9a998569")
                .unwrap();
        let rxs_hash =
            Hash::from_hex("1220a4cea0f0f6edd46865fd6092a319ccc6d5387cd8bb65e64bdc486f1a9a998569")
                .unwrap();

        let seed = SeedSource::new(nw_name, nonce, prev_hash, txs_hash, rxs_hash);
        let seed = Arc::new(seed);

        Dispatcher::new(config, pool, db, pubsub, seed, "TEST".to_string())
    }

    fn create_db_mock(fail_condition: bool) -> MockDb {
        let mut db = MockDb::new();
        db.expect_load_block().returning(|height| match height {
            0 => Some(create_test_block()),
            _ => None,
        });
        db.expect_load_transaction().returning(|hash| {
            match *hash == Hash::from_hex(TX_DATA_HASH_HEX).unwrap() {
                true => Some(create_test_unit_tx(FUEL_LIMIT)),
                false => None,
            }
        });
        db.expect_load_account()
            .returning(|id| match id == ACCOUNT_ID {
                true => Some(create_test_account()),
                false => None,
            });
        db.expect_contains_transaction()
            .returning(move |_| fail_condition);
        db
    }

    impl Dispatcher<MockDb> {
        fn message_handler_wrap(&self, req: Message) -> Option<Message> {
            let (tx_chan, _rx_chan) = simple_channel::<Message>();
            self.message_handler(req, &tx_chan, 0)
        }
    }

    #[test]
    fn put_too_large_unit_transaction() {
        let dispatcher = create_dispatcher(false);

        let mut tx = create_test_unit_tx(FUEL_LIMIT);

        if let Transaction::UnitTransaction(ref mut signed_tx) = tx {
            if let TransactionData::V1(ref mut tx_data_v1) = signed_tx.data {
                tx_data_v1.args = vec![0u8; MAX_TRANSACTION_SIZE]
            } else {
                panic!();
            }
        } else {
            panic!();
        };

        let req = Message::PutTransactionRequest { confirm: true, tx };

        let res = dispatcher.message_handler_wrap(req).unwrap();

        let exp_res = Message::Exception(Error::new(ErrorKind::TooLargeTx));
        assert_eq!(res, exp_res);
    }

    #[test]
    fn put_unit_transaction() {
        let dispatcher = create_dispatcher(false);
        let req = Message::PutTransactionRequest {
            confirm: true,
            tx: create_test_unit_tx(FUEL_LIMIT),
        };

        let res = dispatcher.message_handler_wrap(req).unwrap();

        // Uncomment if hash update needed
        //match res {
        //    Message::PutTransactionResponse { hash } => {
        //        println!("{}", hex::encode(hash));
        //    }
        //    _ => (),
        //}

        let exp_res = Message::PutTransactionResponse {
            hash: Hash::from_hex(TX_DATA_HASH_HEX).unwrap(),
        };
        assert_eq!(res, exp_res);
    }

    #[test]
    fn put_bulk_transaction() {
        let dispatcher = create_dispatcher(false);
        let req = Message::PutTransactionRequest {
            confirm: true,
            tx: create_test_bulk_tx(false),
        };

        let res = dispatcher.message_handler_wrap(req).unwrap();

        // Uncomment if hash update needed
        //match res {
        //    Message::PutTransactionResponse { hash } => {
        //        println!("{}", hex::encode(hash));
        //    }
        //    _ => (),
        //}

        let exp_res = Message::PutTransactionResponse {
            hash: Hash::from_hex(BULK_TX_DATA_HASH_HEX).unwrap(),
        };
        assert_eq!(res, exp_res);
    }

    #[test]
    fn put_bulk_transaction_with_nodes() {
        let dispatcher = create_dispatcher(false);
        let req = Message::PutTransactionRequest {
            confirm: true,
            tx: create_test_bulk_tx_alt(true),
        };

        let res = dispatcher.message_handler_wrap(req).unwrap();

        // Uncomment if hash update needed
        //match res {
        //    Message::PutTransactionResponse { hash } => {
        //        println!("{}", hex::encode(hash));
        //    }
        //    _ => (),
        //}

        let exp_res = Message::PutTransactionResponse {
            hash: Hash::from_hex(BULK_WITH_NODES_TX_DATA_HASH_HEX).unwrap(),
        };
        assert_eq!(res, exp_res);
    }

    #[test]
    fn put_bad_signature_transaction() {
        let dispatcher = create_dispatcher(false);
        let mut tx = create_test_unit_tx(FUEL_LIMIT);

        match tx {
            Transaction::UnitTransaction(ref mut tx) => tx.signature[0] += 1,
            _ => panic!(),
        }

        let req = Message::PutTransactionRequest { confirm: true, tx };

        let res = dispatcher.message_handler_wrap(req).unwrap();

        match res {
            Message::Exception(err) => {
                assert_eq!(err.kind, ErrorKind::InvalidSignature)
            }
            _ => panic!("Unexpected response"),
        }
    }

    #[test]
    fn put_bad_signature_bulk_transaction() {
        let dispatcher = create_dispatcher(false);
        let mut tx = create_test_bulk_tx(false);

        match tx {
            Transaction::BulkTransaction(ref mut tx) => tx.signature[0] += 1,
            _ => panic!(),
        }

        let req = Message::PutTransactionRequest { confirm: true, tx };

        let res = dispatcher.message_handler_wrap(req).unwrap();

        match res {
            Message::Exception(err) => {
                assert_eq!(err.kind, ErrorKind::InvalidSignature)
            }
            _ => panic!("Unexpected response"),
        }
    }

    #[test]
    fn put_duplicated_unconfirmed_transaction() {
        let dispatcher = create_dispatcher(false);
        let req = Message::PutTransactionRequest {
            confirm: true,
            tx: create_test_unit_tx(FUEL_LIMIT),
        };
        dispatcher.message_handler_wrap(req.clone()).unwrap();

        let res = dispatcher.message_handler_wrap(req).unwrap();

        let exp_res = Message::Exception(Error::new(ErrorKind::DuplicatedUnconfirmedTx));
        assert_eq!(res, exp_res);
    }

    #[test]
    fn put_duplicated_confirmed_transaction() {
        let dispatcher = create_dispatcher(true);
        let req = Message::PutTransactionRequest {
            confirm: true,
            tx: create_test_unit_tx(FUEL_LIMIT),
        };

        let res = dispatcher.message_handler_wrap(req).unwrap();

        let exp_res = Message::Exception(Error::new(ErrorKind::DuplicatedConfirmedTx));
        assert_eq!(res, exp_res);
    }

    #[test]
    fn get_transaction() {
        let dispatcher = create_dispatcher(false);
        let req = Message::GetTransactionRequest {
            hash: Hash::from_hex(TX_DATA_HASH_HEX).unwrap(),
        };

        let res = dispatcher.message_handler_wrap(req).unwrap();

        let exp_res = Message::GetTransactionResponse {
            tx: create_test_unit_tx(FUEL_LIMIT),
        };
        assert_eq!(res, exp_res);
    }

    #[test]
    fn get_block() {
        let dispatcher = create_dispatcher(false);
        let req = Message::GetBlockRequest {
            height: 0,
            txs: false,
        };

        let res = dispatcher.message_handler_wrap(req).unwrap();

        let exp_res = Message::GetBlockResponse {
            block: create_test_block(),
            txs: None,
        };
        assert_eq!(res, exp_res);
    }

    #[test]
    fn get_account() {
        let dispatcher = create_dispatcher(false);
        let req = Message::GetAccountRequest {
            id: ACCOUNT_ID.to_owned(),
            data: vec![],
        };

        let res = dispatcher.message_handler_wrap(req).unwrap();

        let exp_res = Message::GetAccountResponse {
            acc: create_test_account(),
            data: vec![],
        };
        assert_eq!(res, exp_res);
    }

    #[test]
    fn submit_packed() {
        let get_block_packed = hex::decode("93a13900c2").unwrap();
        let dispatcher = create_dispatcher(false);
        let req = Message::Packed {
            buf: get_block_packed,
        };

        let res = dispatcher.message_handler_wrap(req).unwrap();

        match res {
            Message::Packed { buf: _ } => (),
            _ => panic!("Unexepcted response"),
        }
    }

    #[test]
    fn submit_packed_named() {
        let get_block_packed = hex::decode("83a474797065a139a668656967687400a3747873c2").unwrap();
        let dispatcher = create_dispatcher(false);
        let req = Message::Packed {
            buf: get_block_packed,
        };

        let res = dispatcher.message_handler_wrap(req).unwrap();

        let err = Error::new_ext(
            ErrorKind::MalformedData,
            "expected anonymous serialization format",
        );
        assert_eq!(res, Message::Exception(err));
    }

    #[test]
    fn test_get_core_stats() {
        let dispatcher = create_dispatcher(false);
        let req = Message::GetCoreStatsRequest;

        let res = dispatcher.message_handler_wrap(req).unwrap();

        match res {
            Message::GetCoreStatsResponse(info) => println!("{:?}", info),
            _ => panic!("Unexpected response"),
        }
    }
}<|MERGE_RESOLUTION|>--- conflicted
+++ resolved
@@ -269,11 +269,7 @@
     }
 
     fn get_stats_handler(&self) -> Message {
-<<<<<<< HEAD
-        // the turbo fish (<Vec<_>>) thanks to _ makes te compiler infers the type
-=======
         // the turbofish (<Vec<_>>) thanks to _ makes te compiler infer the type
->>>>>>> 99440ba9
         let hash_pool = self
             .pool
             .read()
