--- conflicted
+++ resolved
@@ -59,13 +59,8 @@
     wm: Arc<Mutex<W>>,
     /// PubSub subsystem to publish blockchain events.
     pubsub: Arc<Mutex<PubSub>>,
-<<<<<<< HEAD
-=======
-    /// Is validator
-    validator: bool,
     /// Node keypair
     keypair: Arc<KeyPair>,
->>>>>>> 6b14f28f
 }
 
 impl<D: Db, W: Wm> Clone for Executor<D, W> {
@@ -75,11 +70,7 @@
             db: self.db.clone(),
             wm: self.wm.clone(),
             pubsub: self.pubsub.clone(),
-<<<<<<< HEAD
-=======
-            validator: self.validator,
             keypair: self.keypair.clone(),
->>>>>>> 6b14f28f
         }
     }
 }
@@ -91,22 +82,14 @@
         db: Arc<RwLock<D>>,
         wm: Arc<Mutex<W>>,
         pubsub: Arc<Mutex<PubSub>>,
-<<<<<<< HEAD
-=======
-        validator: bool,
         keypair: Arc<KeyPair>,
->>>>>>> 6b14f28f
     ) -> Self {
         Executor {
             pool,
             db,
             wm,
             pubsub,
-<<<<<<< HEAD
-=======
-            validator,
             keypair,
->>>>>>> 6b14f28f
         }
     }
 
@@ -555,13 +538,9 @@
         let wm = Arc::new(Mutex::new(create_wm_mock()));
         let sub = Arc::new(Mutex::new(PubSub::new()));
 
-<<<<<<< HEAD
-        Executor::new(pool, db, wm, sub)
-=======
         let keypair = Arc::new(crate::crypto::sign::tests::create_test_keypair());
 
-        Executor::new(pool, db, wm, sub, true, keypair)
->>>>>>> 6b14f28f
+        Executor::new(pool, db, wm, sub, keypair)
     }
 
     fn create_executor_bulk(db_fail: bool) -> Executor<MockDb, MockWm> {
@@ -570,13 +549,9 @@
         let wm = Arc::new(Mutex::new(create_wm_mock_bulk()));
         let sub = Arc::new(Mutex::new(PubSub::new()));
 
-<<<<<<< HEAD
-        Executor::new(pool, db, wm, sub)
-=======
         let keypair = Arc::new(crate::crypto::sign::tests::create_test_keypair());
 
-        Executor::new(pool, db, wm, sub, true, keypair)
->>>>>>> 6b14f28f
+        Executor::new(pool, db, wm, sub, keypair)
     }
 
     fn create_db_mock(fail: bool) -> MockDb {
