--- conflicted
+++ resolved
@@ -686,12 +686,7 @@
 
     const CONTRACT_EVENT_HEX: &str = "95c42212202c26b46b68ffc68ff99b453c1d30413413422d706483bfa0f98a5e886266e7aeae6f726967696e5f6163636f756e74c4221220a4cea0f0f6e4ac6865fd6092a319ccc6d2387cd8bb65e64bdc486f1a9a998569ab636f6f6c5f6d6574686f64c403010203";
 
-<<<<<<< HEAD
-    const TRANSACTION_SCHEMA: &str = "my-cool-schema";
-    pub const FUEL_LIMIT: u64 = 1000;
-=======
-    const FUEL_LIMIT: u64 = 1000;
->>>>>>> 55659c93
+    pub(crate) const FUEL_LIMIT: u64 = 1000;
 
     fn create_test_data_unit(fuel_limit: u64) -> TransactionData {
         // Opaque information returned by the smart contract.
@@ -793,11 +788,7 @@
         })
     }
 
-<<<<<<< HEAD
     pub fn create_test_unit_tx(fuel_limit: u64) -> Transaction {
-        let signature = hex::decode(TRANSACTION_SIGN_UNIT).unwrap();
-=======
-    pub fn create_test_unit_tx() -> Transaction {
         // UNCOMMENT THIS to create a new signature
         // let keypair = crate::crypto::sign::tests::create_test_keypair();
         // let data = create_test_data_unit();
@@ -806,7 +797,6 @@
         // println!("unit_sign: {}", hex::encode(&signature));
 
         let signature = hex::decode(UNIT_TRANSACTION_SIGN).unwrap();
->>>>>>> 55659c93
 
         Transaction::UnitTransaction(SignedTransaction {
             data: create_test_data_unit(fuel_limit),
@@ -910,13 +900,8 @@
     }
 
     #[test]
-<<<<<<< HEAD
-    fn transaction_data_serialize_unit() {
+    fn unit_transaction_data_serialize() {
         let data = create_test_data_unit(FUEL_LIMIT);
-=======
-    fn unit_transaction_data_serialize() {
-        let data = create_test_data_unit();
->>>>>>> 55659c93
 
         let buf = data.serialize();
 
@@ -925,7 +910,7 @@
 
     #[test]
     fn unit_transaction_data_deserialize() {
-        let expected = create_test_data_unit();
+        let expected = create_test_data_unit(FUEL_LIMIT);
 
         let buf = hex::decode(UNIT_TRANSACTION_DATA_HEX).unwrap();
 
@@ -944,13 +929,8 @@
     }
 
     #[test]
-<<<<<<< HEAD
-    fn transaction_data_deserialize_unit() {
-        let expected = create_test_data_unit(FUEL_LIMIT);
-=======
     fn bulk_transaction_data_deserialize() {
         let expected = create_test_data_bulk(false);
->>>>>>> 55659c93
 
         let buf = hex::decode(BULK_TRANSACTION_DATA_HEX).unwrap();
 
@@ -1001,7 +981,7 @@
 
     #[test]
     fn unit_transaction_serialize() {
-        let tx = create_test_unit_tx();
+        let tx = create_test_unit_tx(FUEL_LIMIT);
 
         let buf = tx.serialize();
 
@@ -1010,7 +990,7 @@
 
     #[test]
     fn unit_transaction_deserialize() {
-        let expected = create_test_unit_tx();
+        let expected = create_test_unit_tx(FUEL_LIMIT);
         let buf = hex::decode(UNIT_TRANSACTION_HEX).unwrap();
 
         let tx = Transaction::deserialize(&buf).unwrap();
@@ -1028,10 +1008,6 @@
     }
 
     #[test]
-<<<<<<< HEAD
-    fn transaction_data_hash() {
-        let tx = create_test_unit_tx(FUEL_LIMIT);
-=======
     fn bulk_transaction_deserialize() {
         let expected = create_test_bulk_tx(false);
         let buf = hex::decode(BULK_WITHOUT_NODES_TRANSACTION_HEX).unwrap();
@@ -1060,8 +1036,7 @@
 
     #[test]
     fn unit_transaction_data_hash() {
-        let tx = create_test_unit_tx();
->>>>>>> 55659c93
+        let tx = create_test_unit_tx(FUEL_LIMIT);
         let hash = match tx {
             Transaction::UnitTransaction(tx) => tx.data.primary_hash(),
             Transaction::BulkTransaction(tx) => tx.data.primary_hash(),
@@ -1090,13 +1065,8 @@
     }
 
     #[test]
-<<<<<<< HEAD
-    fn transaction_data_verify() {
+    fn unit_transaction_data_verify() {
         let tx = create_test_unit_tx(FUEL_LIMIT);
-=======
-    fn unit_transaction_data_verify() {
-        let tx = create_test_unit_tx();
->>>>>>> 55659c93
         let result = tx.verify(tx.get_caller(), tx.get_signature());
         assert!(result.is_ok());
     }
@@ -1177,58 +1147,6 @@
     }
 
     #[test]
-<<<<<<< HEAD
-    fn transaction_serialize() {
-        let tx = create_test_unit_tx(FUEL_LIMIT);
-
-        let buf = tx.serialize();
-
-        assert_eq!(TRANSACTION_HEX_UNIT, hex::encode(buf));
-
-        let tx = create_test_bulk_tx();
-
-        let buf = tx.serialize();
-
-        assert_eq!(TRANSACTION_HEX_BULK, hex::encode(buf));
-    }
-
-    #[test]
-    fn transaction_deserialize() {
-        let expected = create_test_unit_tx(FUEL_LIMIT);
-        let buf = hex::decode(TRANSACTION_HEX_UNIT).unwrap();
-
-        let tx = Transaction::deserialize(&buf).unwrap();
-
-        assert_eq!(expected, tx);
-
-        let expected = create_test_bulk_tx();
-        let buf = hex::decode(TRANSACTION_HEX_BULK).unwrap();
-
-        let tx = Transaction::deserialize(&buf).unwrap();
-
-        assert_eq!(expected, tx);
-    }
-
-    #[test]
-    fn transaction_deserialize_fail() {
-        let mut buf = hex::decode(TRANSACTION_HEX_UNIT).unwrap();
-        buf.pop();
-
-        let error = Transaction::deserialize(&buf).unwrap_err();
-
-        assert_eq!(error.kind, ErrorKind::MalformedData);
-
-        let mut buf = hex::decode(TRANSACTION_HEX_BULK).unwrap();
-        buf.pop();
-
-        let error = Transaction::deserialize(&buf).unwrap_err();
-
-        assert_eq!(error.kind, ErrorKind::MalformedData);
-    }
-
-    #[test]
-=======
->>>>>>> 55659c93
     fn receipt_serialize() {
         let receipt = create_test_receipt();
 
