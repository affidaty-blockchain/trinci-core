--- conflicted
+++ resolved
@@ -48,9 +48,6 @@
     pub args: Vec<u8>,
 }
 
-<<<<<<< HEAD
-/// Signed unit transaction.
-=======
 #[derive(Serialize, Deserialize, Debug, PartialEq, Clone)]
 #[serde(tag = "type")]
 pub enum TransactionData {
@@ -59,7 +56,6 @@
 }
 
 /// Signed transaction.
->>>>>>> 3a8f0532
 #[derive(Serialize, Deserialize, Debug, PartialEq, Clone)]
 struct UnitTransaction {
     /// Transaction payload.
