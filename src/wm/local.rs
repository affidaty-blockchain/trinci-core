// This file is part of TRINCI.
//
// Copyright (C) 2021 Affidaty Spa.
//
// TRINCI is free software: you can redistribute it and/or modify it under
// the terms of the GNU Affero General Public License as published by the
// Free Software Foundation, either version 3 of the License, or (at your
// option) any later version.
//
// TRINCI is distributed in the hope that it will be useful, but WITHOUT
// ANY WARRANTY; without even the implied warranty of MERCHANTABILITY or
// FITNESS FOR A PARTICULAR PURPOSE. See the GNU Affero General Public License
// for more details.
//
// You should have received a copy of the GNU Affero General Public License
// along with TRINCI. If not, see <https://www.gnu.org/licenses/>.

use super::{AppInput, CheckHashArgs, CtxArgs};
use crate::{
    base::{
        schema::SmartContractEvent,
        serialize::{self, rmp_serialize},
    },
    crypto::{drand::SeedSource, Hash},
    db::*,
    wm::{
        host_func::{self, CallContext},
        AppOutput, Wm,
    },
    Account, Error, ErrorKind, Result, SERVICE_ACCOUNT_ID,
};
use serialize::rmp_deserialize;
use std::{
    collections::HashMap,
    slice,
    sync::Arc,
    time::{SystemTime, UNIX_EPOCH},
};
use wasmtime::{
    AsContext, AsContextMut, Caller, Config, Engine, Extern, Func, Instance, Memory, Module, Store,
    StoreContext, StoreContextMut, Trap, TypedFunc,
};

pub type WasmSlice = u64;

/// Combine two i32 into one u64
#[inline]
fn wslice_create(offset: i32, length: i32) -> WasmSlice {
    ((offset as u64) << 32) | (length as u64) & 0x00000000ffffffff
}

/// Split one u64 into two i32
#[inline]
fn wslice_split(wslice: WasmSlice) -> (i32, i32) {
    (
        ((wslice & 0xffffffff00000000) >> 32) as i32,
        (wslice & 0x00000000ffffffff) as i32,
    )
}

/// Host function trampolines.
/// Called from WASM modules to interact with the host.
mod local_host_func {
    use super::*;
    use crate::crypto::PublicKey;

    /// Get a slice from wasm memory at given offset and size.
    ///
    /// WARNING:
    /// This is very unsafe since it detaches the returned slice lifetime from
    /// the context that owns it. The trick works in the host functions because
    /// we know that the caller lives more than the returned slice.
    /// Unfortunately we had to do this to allow mutable borrow of the caller
    /// while we immutably owns the key. Again, safety of operation is
    /// guaranteed in this specific usage instances.
    fn slice_from(
        caller: impl AsContext,
        mem: &Memory,
        offset: i32,
        length: i32,
    ) -> std::result::Result<&[u8], Trap> {
        let data = unsafe {
            let len = mem.data_size(caller.as_context());
            let raw = mem.data_ptr(caller.as_context());
            slice::from_raw_parts(raw, len)
        };
        data.get(offset as usize..offset as usize + length as usize)
            .ok_or_else(|| Trap::new("out of bounds memory access"))
    }

    /// Get memory export from the caller.
    #[inline]
    fn mem_from(caller: &mut Caller<CallContext>) -> std::result::Result<Memory, Trap> {
        match caller.get_export("memory") {
            Some(Extern::Memory(mem)) => Ok(mem),
            _ => Err(Trap::new("failed to get caller's exported memory")),
        }
    }

    /// Returns the address of a slice pointing to a buffer allocated in wasm
    /// memory. This technique is used to return an array of bytes from host to
    /// the wasm.
    fn return_buf(
        mut caller: Caller<'_, CallContext>,
        mem: Memory,
        buf: Vec<u8>,
    ) -> std::result::Result<WasmSlice, Trap> {
        let alloc = caller
            .get_export("alloc")
            .and_then(|val| val.into_func())
            .ok_or_else(|| Trap::new("get `alloc` fail"))?;
        let alloc = alloc.typed::<i32, i32, StoreContext<CallContext>>(caller.as_context())?;

        // Copy the vector into wasm memory
        let offset = write_mem(&mut caller.as_context_mut(), &alloc, &mem, &buf)
            .map_err(|_err| Trap::new("error writing in wasm memory"))?;

        let wslice = wslice_create(offset, buf.len() as i32);
        Ok(wslice)
    }

    /// Logging facility for wasm code.
    fn log(
        mut caller: Caller<'_, CallContext>,
        offset: i32,
        size: i32,
    ) -> std::result::Result<(), Trap> {
        // Recover parameters from wasm memory.
        let mem: Memory = mem_from(&mut caller)?;
        let buf = slice_from(&mut caller, &mem, offset, size)?;
        let msg = String::from_utf8_lossy(buf);
        // Recover execution context.
        let ctx = caller.data();
        // Invoke portable host function.
        host_func::log(ctx, &msg);
        Ok(())
    }

    /// Notification facility for wasm code.
    fn emit(
        mut caller: Caller<'_, CallContext>,
        event_name_offset: i32,
        event_name_size: i32,
        event_data_offset: i32,
        event_data_size: i32,
    ) -> std::result::Result<(), Trap> {
        // Recover parameters from wasm memory.
        let mem: Memory = mem_from(&mut caller)?;
        let buf = slice_from(&mut caller, &mem, event_name_offset, event_name_size)?;
        let event_name = std::str::from_utf8(buf).map_err(|_| Trap::new("invalid utf-8"))?;
        let event_data = slice_from(&mut caller, &mem, event_data_offset, event_data_size)?;
        // Recover execution context.
        let ctx = caller.data_mut();
        // Invoke portable host function.
        host_func::emit(ctx, event_name, event_data);
        Ok(())
    }

    /// Load data from the account
    fn load_data(
        mut caller: Caller<'_, CallContext>,
        key_offset: i32,
        key_size: i32,
    ) -> std::result::Result<WasmSlice, Trap> {
        // Recover parameters from wasm memory.
        let mem: Memory = mem_from(&mut caller)?;
        let buf = slice_from(&mut caller, &mem, key_offset, key_size)?;
        let key = std::str::from_utf8(buf).map_err(|_| Trap::new("invalid utf-8"))?;
        // Recover execution context.
        let ctx = caller.data_mut();
        // Invoke portable host function.
        let buf = host_func::load_data(ctx, key);
        return_buf(caller, mem, buf)
    }

    /// Store contract data.
    fn store_data(
        mut caller: Caller<'_, CallContext>,
        key_offset: i32,
        key_size: i32,
        data_offset: i32,
        data_size: i32,
    ) -> std::result::Result<(), Trap> {
        // Recover parameters from wasm memory.
        let mem: Memory = mem_from(&mut caller)?;
        let buf = slice_from(&mut caller, &mem, key_offset, key_size)?;
        let key = std::str::from_utf8(buf).map_err(|_| Trap::new("invalid utf-8"))?;
        let data = slice_from(&mut caller, &mem, data_offset, data_size)?.to_owned();
        // Recover execution context.
        let ctx = caller.data_mut();
        // Invoke portable host function
        host_func::store_data(ctx, key, data);
        Ok(())
    }

    /// Get the data keys from the account that match with the pattern
    fn get_keys(
        mut caller: Caller<'_, CallContext>,
        pattern_offset: i32,
        pattern_size: i32,
    ) -> std::result::Result<WasmSlice, Trap> {
        // Recover parameters from wasm memory.
        let mem: Memory = mem_from(&mut caller)?;
        let buf = slice_from(&mut caller, &mem, pattern_offset, pattern_size)?;
        let pattern = std::str::from_utf8(buf).map_err(|_| Trap::new("invalid utf-8"))?;
        let data;
        let data_buf;

        let output = if pattern.is_empty() || &pattern[pattern.len() - 1..] != "*" {
            AppOutput {
                success: false,
                data: "last char of search pattern must be '*'".as_bytes(),
            }
        } else {
            // Recover execution context.
            let ctx = caller.data_mut();
            data = host_func::get_keys(ctx, &pattern[..pattern.len() - 1]);
            data_buf = rmp_serialize(&data).unwrap_or_default();
            AppOutput {
                success: true,
                data: &data_buf,
            }
        };

        let buf = rmp_serialize(&output).unwrap_or_default();

        return_buf(caller, mem, buf)
    }

    /// Check if an account has a method
    fn is_callable(
        mut caller: Caller<'_, CallContext>,
        account_offset: i32,
        account_size: i32,
        method_offset: i32,
        method_size: i32,
    ) -> std::result::Result<i32, Trap> {
        // Recover parameters from wasm memory.
        let mem: Memory = mem_from(&mut caller)?;
        let buf = slice_from(&mut caller, &mem, account_offset, account_size)?;
        let account = std::str::from_utf8(buf).map_err(|_| Trap::new("invalid utf-8"))?;
        let buf = slice_from(&mut caller, &mem, method_offset, method_size)?;
        let method = std::str::from_utf8(buf).map_err(|_| Trap::new("invalid utf-8"))?;
        // Recover execution context.
        let ctx = caller.data_mut();
        // Invoke portable host function.
        Ok(host_func::is_callable(ctx, account, method))
    }

    /// Store asset

    fn remove_data(
        mut caller: Caller<'_, CallContext>,
        key_offset: i32,
        key_size: i32,
    ) -> std::result::Result<(), Trap> {
        // Recover parameters from wasm memory.
        let mem: Memory = mem_from(&mut caller)?;
        let buf = slice_from(&mut caller, &mem, key_offset, key_size)?;
        let key = std::str::from_utf8(buf).map_err(|_| Trap::new("invalid utf-8"))?;
        // Recover execution context.
        let ctx = caller.data_mut();
        // Invoke portable host function.
        host_func::remove_data(ctx, key);
        Ok(())
    }

    /// Store asset data
    fn store_asset(
        mut caller: Caller<'_, CallContext>,
        account_id_offset: i32,
        account_id_length: i32,
        value_offset: i32,
        value_length: i32,
    ) -> std::result::Result<(), Trap> {
        // Recover parameters from wasm memory.
        let mem: Memory = mem_from(&mut caller)?;
        let buf = slice_from(&mut caller, &mem, account_id_offset, account_id_length)?;
        let account_id = String::from_utf8_lossy(buf);
        let value = slice_from(&mut caller, &mem, value_offset, value_length)?;
        // Recover execution context.
        let ctx = caller.data_mut();
        // Invoke portable host function.
        host_func::store_asset(ctx, &account_id, value);
        Ok(())
    }

    /// Load asset from the account
    fn load_asset(
        mut caller: Caller<'_, CallContext>,
        account_id_offset: i32,
        account_id_size: i32,
    ) -> std::result::Result<WasmSlice, Trap> {
        // Recover parameters from wasm memory.
        let mem: Memory = mem_from(&mut caller)?;
        let buf = slice_from(&mut caller, &mem, account_id_offset, account_id_size)?;
        let account_id = String::from_utf8_lossy(buf);
        // Recover execution context.
        let ctx = caller.data();
        // Invoke portable host function.
        let value = host_func::load_asset(ctx, &account_id);
        return_buf(caller, mem, value)
    }

    /// Get contract hash from an account
    fn get_account_contract(
        mut caller: Caller<'_, CallContext>,
        account_id_offset: i32,
        account_id_length: i32,
    ) -> std::result::Result<WasmSlice, Trap> {
        // Recover parameters from wasm memory.
        let mem: Memory = mem_from(&mut caller)?;
        let buf = slice_from(&mut caller, &mem, account_id_offset, account_id_length)?;
        let account_id = String::from_utf8_lossy(buf);

        // Recover execution context.
        let ctx = caller.data_mut();

        let hash = match host_func::get_account_contract(ctx, &account_id) {
            Some(hash) => hash.as_bytes().to_vec(),
            None => vec![],
        };

        return_buf(caller, mem, hash)
    }

    /// Digital signature verification.
    fn verify(
        mut caller: Caller<'_, CallContext>,
        pk_offset: i32,
        pk_length: i32,
        data_offset: i32,
        data_length: i32,
        sign_offset: i32,
        sign_length: i32,
    ) -> std::result::Result<i32, Trap> {
        // Recover parameters from wasm memory.
        let mem: Memory = mem_from(&mut caller)?;
        let pk = slice_from(&mut caller, &mem, pk_offset, pk_length)?;
        let pk: PublicKey = rmp_deserialize(pk).map_err(|_err| Trap::new("invalid public key"))?;
        let data = slice_from(&mut caller, &mem, data_offset, data_length)?;
        let sign = slice_from(&mut caller, &mem, sign_offset, sign_length)?;
        // Recover execution context.
        let ctx = caller.data_mut();
        // Invoke portable host function.
        Ok(host_func::verify(ctx, &pk, data, sign))
    }

    // Call contract method specifying contract.
    #[allow(clippy::too_many_arguments)]
    fn s_call(
        mut caller: Caller<'_, CallContext>,
        account_offset: i32,
        account_size: i32,
        contract_offset: i32,
        contract_size: i32,
        method_offset: i32,
        method_size: i32,
        args_offset: i32,
        args_size: i32,
    ) -> std::result::Result<WasmSlice, Trap> {
        // Recover parameters from wasm memory.
        let mem: Memory = mem_from(&mut caller)?;
        let buf = slice_from(&mut caller, &mem, account_offset, account_size)?;
        let account = String::from_utf8_lossy(buf);
        let buf = slice_from(&mut caller, &mem, contract_offset, contract_size)?;
        let contract = Hash::from_bytes(buf).map_err(|_| Trap::new("invalid contract hash"))?;
        let buf = slice_from(&mut caller, &mem, method_offset, method_size)?;
        let method = String::from_utf8_lossy(buf);
        let args = slice_from(&mut caller, &mem, args_offset, args_size)?;
        // Recover execution context.
        let ctx = caller.data_mut();
        // Invoke portable host function.
        let buf = match host_func::call(ctx, &account, Some(contract), &method, args) {
            Ok(buf) => rmp_serialize(&AppOutput {
                success: true,
                data: &buf,
            }),
            Err(err) => rmp_serialize(&AppOutput {
                success: false,
                data: err.to_string_full().as_bytes(),
            }),
        }
        .unwrap_or_default();
        return_buf(caller, mem, buf)
    }

    /// Call contract method.
    fn call(
        mut caller: Caller<'_, CallContext>,
        account_offset: i32,
        account_size: i32,
        method_offset: i32,
        method_size: i32,
        args_offset: i32,
        args_size: i32,
    ) -> std::result::Result<WasmSlice, Trap> {
        // Recover parameters from wasm memory.
        let mem: Memory = mem_from(&mut caller)?;
        let buf = slice_from(&mut caller, &mem, account_offset, account_size)?;
        let account = String::from_utf8_lossy(buf);
        let buf = slice_from(&mut caller, &mem, method_offset, method_size)?;
        let method = String::from_utf8_lossy(buf);
        let args = slice_from(&mut caller, &mem, args_offset, args_size)?;
        // Recover execution context.
        let ctx = caller.data_mut();
        // Invoke portable host function.
        let buf = match host_func::call(ctx, &account, None, &method, args) {
            Ok(buf) => rmp_serialize(&AppOutput {
                success: true,
                data: &buf,
            }),
            Err(err) => rmp_serialize(&AppOutput {
                success: false,
                data: err.to_string_full().as_bytes(),
            }),
        }
        .unwrap_or_default();
        return_buf(caller, mem, buf)
    }

    /// Compute Sha256 from given bytes
    fn sha256(
        mut caller: Caller<'_, CallContext>,
        data_offset: i32,
        data_size: i32,
    ) -> std::result::Result<WasmSlice, Trap> {
        // Recover parameters from wasm memory.
        let mem: Memory = mem_from(&mut caller)?;
        let data = slice_from(&mut caller, &mem, data_offset, data_size)?.to_owned();
        // Recover execution context.
        let ctx = caller.data_mut();
        // Invoke portable host function
        let hash = host_func::sha256(ctx, data);
        return_buf(caller, mem, hash)
    }

    /// Generate a pseudo random number deterministically, based on the seed
    fn drand(mut caller: Caller<'_, CallContext>, max: u64) -> std::result::Result<u64, Trap> {
        // seed from ctx
        // Recover execution context.
        let ctx = caller.data_mut();
        // Invoke portable host function
        Ok(host_func::drand(ctx, max))
    }

    /// Register the required host functions using the same order as the wasm imports list.
    pub(crate) fn host_functions_register(
        mut store: &mut Store<CallContext>,
        module: &Module,
    ) -> Result<Vec<Extern>> {
        let mut imports: Vec<Extern> = Vec::new();
        let imports_list = module.imports();

        for import in imports_list {
            let func = match import.name().unwrap_or_default() {
                "hf_log" => Func::wrap(&mut store, log),
                "hf_emit" => Func::wrap(&mut store, emit),
                "hf_load_data" => Func::wrap(&mut store, load_data),
                "hf_store_data" => Func::wrap(&mut store, store_data),
                "hf_remove_data" => Func::wrap(&mut store, remove_data),
                "hf_is_callable" => Func::wrap(&mut store, is_callable),
                "hf_load_asset" => Func::wrap(&mut store, load_asset),
                "hf_store_asset" => Func::wrap(&mut store, store_asset),
                "hf_get_account_contract" => Func::wrap(&mut store, get_account_contract),
                "hf_get_keys" => Func::wrap(&mut store, get_keys),
                "hf_call" => Func::wrap(&mut store, call),
                "hf_s_call" => Func::wrap(&mut store, s_call),
                "hf_verify" => Func::wrap(&mut store, verify),
                "hf_sha256" => Func::wrap(&mut store, sha256),
                "hf_drand" => Func::wrap(&mut store, drand),
                _ => {
                    return Err(Error::new_ext(
                        ErrorKind::NotImplemented,
                        "wasm import not found",
                    ))
                }
            };
            imports.push(func.into());
        }
        Ok(imports)
    }
}

/// Cached module.
/// Every time a smart contract is used the `last_used` field is updated.
/// When the cache is full and a new, non-cached, contract is required
/// to be loaded, the one with smaller unix time is removed.
struct CachedModule {
    /// Module instance.
    module: Module,
    /// Last used unix time.
    last_used: u64,
}

/// Arguments for the Service contract_updatable method
#[derive(Serialize, Deserialize)]
struct ContracUpdatableArgs {
    account: String,
    #[serde(with = "serde_bytes")]
    current_contract: Vec<u8>,
    #[serde(with = "serde_bytes")]
    new_contract: Vec<u8>,
}

/// WebAssembly machine using wasmtime as the engine.
pub struct WmLocal {
    /// Global wasmtime context for compilation and management of wasm modules.
    engine: Engine,
    /// Cached wasm modules, ready to be executed.
    cache: HashMap<Hash, CachedModule>,
    /// Maximum cache size.
    cache_max: usize,
}

impl WmLocal {
    /// Create a new WASM machine instance.
    ///
    /// # Panics
    ///
    /// Panics if the `cache_max` parameter is zero or if for any reason the
    /// backend fails to initialize.  Failure details are given in the `panic`
    /// error string.
    pub fn new(cache_max: usize) -> Self {
        assert!(
            !(cache_max == 0),
            "Fatal: Wm cache size shall be greater than 0"
        );

        let mut config = Config::default();
        config.interruptable(true);

        WmLocal {
            engine: Engine::new(&config).expect("wm engine creation"),
            cache: HashMap::new(),
            cache_max,
        }
    }

    /// Caches a wasm using the user-provided callback.
    /// If the cache max size has been reached, it removes the least recently
    /// used module from the cache.
    fn load_module(&mut self, engine: &Engine, db: &dyn DbFork, target: &Hash) -> Result<()> {
        let len = self.cache.len();
        if len > self.cache_max {
            let mut iter = self.cache.iter();
            // Safe: `cache_max` is guaranteed to be non-zero by construction.
            let mut older = iter.next().unwrap();
            for curr in iter {
                if curr.1.last_used < older.1.last_used {
                    older = curr;
                }
            }
            let older_hash = older.0.to_owned();
            self.cache.remove(&older_hash);
        }

        // let wasm_bin = (self.loader)(db, *target)?;
        let mut key = String::from("contracts:code:");
        key.push_str(&hex::encode(&target));

        let wasm_bin = match db.load_account_data(SERVICE_ACCOUNT_ID, &key) {
            Some(bin) => bin,
            None => {
                return Err(Error::new_ext(
                    ErrorKind::ResourceNotFound,
                    "smart contract not found",
                ))
            }
        };

        let module =
            Module::new(engine, &wasm_bin).map_err(|err| Error::new_ext(ErrorKind::Other, err))?;

        let entry = CachedModule {
            module,
            last_used: 0,
        };
        self.cache.insert(*target, entry);

        Ok(())
    }

    /// Get smart contract module instance from the cache.
    fn get_module(&mut self, engine: &Engine, db: &dyn DbFork, target: &Hash) -> Result<&Module> {
        if !self.cache.contains_key(target) {
            self.load_module(engine, db, target)?;
        }
        // This should not fail
        let mut entry = self
            .cache
            .get_mut(target)
            .expect("wasm module should have been loaded");
        // Update usage timestamp
        entry.last_used = SystemTime::now()
            .duration_since(UNIX_EPOCH)
            .expect("read system time")
            .as_secs();
        Ok(&entry.module)
    }
}

/// Allocate memory in the wasm and return a pointer to the module linear array memory
#[inline]
fn alloc_mem(
    store: &mut StoreContextMut<CallContext>,
    alloc: &TypedFunc<i32, i32>,
    size: i32,
) -> Result<i32> {
    alloc.call(store, size).map_err(|err| {
        error!("allocationg memory in the smart contract ({})", err);
        Error::new_ext(ErrorKind::WasmMachineFault, err)
    })
}

/// Allocate and write the serialized data in the wasm memory
fn write_mem(
    store: &mut StoreContextMut<CallContext>,
    alloc: &TypedFunc<i32, i32>,
    mem: &Memory,
    data: &[u8],
) -> Result<i32> {
    let length = data.len() as i32;
    let offset = alloc_mem(store, alloc, length)?;

    mem.write(store, offset as usize, data).map_err(|err| {
        error!(
            "writing data in wasm memory at address {:?} ({})",
            offset, err
        );
        Error::new_ext(ErrorKind::WasmMachineFault, err)
    })?;
    Ok(offset)
}

impl Wm for WmLocal {
    /// Execute a smart contract.
    fn call(
        &mut self,
        db: &mut dyn DbFork,
        depth: u16,
        network: &str,
        origin: &str,
        owner: &str,
        caller: &str,
        app_hash: Hash,
        method: &str,
        args: &[u8],
        seed: Arc<SeedSource>,
        events: &mut Vec<SmartContractEvent>,
    ) -> Result<Vec<u8>> {
<<<<<<< HEAD
        let nw_name = String::from("nw_name_test");
        let nonce: Vec<u8> = vec![0x12, 0x34, 0x56, 0x78, 0x90, 0x12, 0x34, 0x56];
        let prev_hash =
            Hash::from_hex("1220a4cea0f0f6eddc6865fd6092a319ccc6d2387cd8bb65e64bdc486f1a9a998569")
                .unwrap();
        let txs_hash =
            Hash::from_hex("1220a4cea0f1f6eddc6865fd6092a319ccc6d2387cf8bb63e64b4c48601a9a998569")
                .unwrap();
        let rxs_hash =
            Hash::from_hex("1220a4cea0f0f6edd46865fd6092a319ccc6d5387cd8bb65e64bdc486f1a9a998569")
                .unwrap();
        let seed = SeedSource::new(nw_name, nonce, prev_hash, txs_hash, rxs_hash);
        let seed = Arc::new(seed);
=======
        let app_hash = app_hash_check(db, owner, contract, self.is_production)?;

        // let nw_name = String::from("nw_name_test");
        // let nonce: Vec<u8> = vec![0x12, 0x34, 0x56, 0x78, 0x90, 0x12, 0x34, 0x56];
        // let prev_hash =
        //     Hash::from_hex("1220a4cea0f0f6eddc6865fd6092a319ccc6d2387cd8bb65e64bdc486f1a9a998569")
        //         .unwrap();
        // let txs_hash =
        //     Hash::from_hex("1220a4cea0f1f6eddc6865fd6092a319ccc6d2387cf8bb63e64b4c48601a9a998569")
        //         .unwrap();
        // let rxs_hash =
        //     Hash::from_hex("1220a4cea0f0f6edd46865fd6092a319ccc6d5387cd8bb65e64bdc486f1a9a998569")
        //         .unwrap();
        // let seed = SeedSource::new(nw_name, nonce, prev_hash, txs_hash, rxs_hash);
        // let seed = Arc::new(seed);
>>>>>>> 0a871723

        let engine1 = self.engine.clone(); // FIXME
        let engine2 = self.engine.clone();
        let module = self.get_module(&engine1, db, &app_hash)?;

        // Prepare and set execution context for host functions.
        let ctx = CallContext {
            wm: None,
            db,
            owner,
            data_updated: false,
            depth,
            network,
            origin,
            events,
            seed,
        };

        // Allocate execution context (aka Store).
        let mut store: Store<CallContext> = Store::new(&engine2, ctx);

        // Get imported host functions list.
        let imports = local_host_func::host_functions_register(&mut store, module)?;

        // Instantiate the wasm module.
        let instance = Instance::new(&mut store, module, &imports)
            .map_err(|err| Error::new_ext(ErrorKind::WasmMachineFault, err))?;

        // Only at this point we can borrow `self` as mutable to set it as the
        // store data `ctx.wm` reference (replacing the dummy one).
        store.data_mut().wm = Some(self);

        // Get wasm allocator reference (this component is able to reserve
        // memory that lives within the wasm module).
        let alloc_func = instance
            .get_typed_func::<i32, i32, &mut Store<CallContext>>(&mut store, "alloc")
            .map_err(|_err| {
                error!("Function 'alloc' not found");
                Error::new_ext(ErrorKind::ResourceNotFound, "wasm `alloc` not found")
            })?;

        // Exporting the instance memory
        let mem = instance.get_memory(&mut store, "memory").ok_or_else(|| {
            error!("Expected 'memory' not found");
            Error::new_ext(ErrorKind::ResourceNotFound, "wasm `memory` not found")
        })?;

        // Write method arguments into wasm memory.
        let args_addr = write_mem(&mut store.as_context_mut(), &alloc_func, &mem, args)?;

        // Context information available to the wasm methods.
        let input = AppInput {
            owner,
            caller,
            method,
            depth,
            network,
            origin,
        };
        let input_buf = rmp_serialize(&input)?;
        let input_addr = write_mem(
            &mut store.as_context_mut(),
            &alloc_func,
            &mem,
            input_buf.as_ref(),
        )?;

        // Get function reference.
        let run_func = instance
            .get_typed_func::<(i32, i32, i32, i32), WasmSlice, StoreContextMut<CallContext>>(
                store.as_context_mut(),
                "run",
            )
            .map_err(|_err| {
                error!("Function `run` not found!");
                Error::new_ext(ErrorKind::ResourceNotFound, "wasm `run` not found")
            })?;

        // Wasm "run" function input parameters list.
        let params = (
            input_addr,
            input_buf.len() as i32,
            args_addr,
            args.len() as i32,
        );

        // Call smart contract entry point.
        let wslice = run_func
            .call(store.as_context_mut(), params)
            .map_err(|err| {
                // Here the error shall be serious and a probable crash of the wasm sandbox.
                Error::new_ext(ErrorKind::WasmMachineFault, err.to_string())
            })?;

        let ctx = store.data_mut();

        if ctx.data_updated {
            // Account data has been altered, update the `data_hash`.
            let mut account = ctx
                .db
                .load_account(ctx.owner)
                .ok_or_else(|| Error::new_ext(ErrorKind::WasmMachineFault, "inconsistent state"))?;
            account.data_hash = Some(ctx.db.state_hash(&account.id));
            ctx.db.store_account(account);
        }

        // Extract smart contract result from memory.
        let (offset, length) = wslice_split(wslice);
        let buf = mem
            .data(store.as_context())
            .get(offset as usize..offset as usize + length as usize)
            .ok_or_else(|| {
                Error::new_ext(ErrorKind::WasmMachineFault, "out of bounds memory access")
            })?;
        match rmp_deserialize::<AppOutput>(buf) {
            Ok(res) if res.success => Ok(res.data.to_owned()),
            Ok(res) => Err(Error::new_ext(
                ErrorKind::SmartContractFault,
                String::from_utf8_lossy(res.data),
            )),
            Err(err) => Err(Error::new_ext(ErrorKind::SmartContractFault, err)),
        }
    }

    fn contract_updatable<'a>(
        &mut self,
        fork: &mut dyn DbFork,
        hash_args: CheckHashArgs<'a>,
        ctx_args: CtxArgs<'a>,
    ) -> bool {
        let current_contract = match hash_args.current_hash {
            Some(hash) => hash.as_bytes().to_vec(),
            None => vec![],
        };
        let new_contract = match hash_args.new_hash {
            Some(hash) => hash.as_bytes().to_vec(),
            None => vec![],
        };

        let args = ContracUpdatableArgs {
            account: hash_args.account.to_string(),
            current_contract,
            new_contract,
        };

        let args = match rmp_serialize(&args) {
            Ok(value) => value,
            Err(_) => {
                // Note: this should not happen
                panic!("This should not happen");
            }
        };
        let account = match fork.load_account(SERVICE_ACCOUNT_ID) {
            Some(acc) => acc,
            None => return false,
        };
        let contract = match account.contract {
            Some(contract) => contract,
            None => return false,
        };

        let res = self.call(
            fork,
            0,
            "",
            ctx_args.origin,
            SERVICE_ACCOUNT_ID,
            ctx_args.caller,
            contract,
            "contract_updatable",
            &args,
            &mut vec![],
        );

        match res {
            Ok(val) => rmp_deserialize::<bool>(&val).unwrap_or(false),
            Err(_) => false,
        }
    }

    fn app_hash_check<'a>(
        &mut self,
        db: &mut dyn DbFork,
        mut app_hash: Option<Hash>,
        ctx_args: CtxArgs<'a>,
    ) -> Result<Hash> {
        let mut updated = false;

        let mut account = match db.load_account(ctx_args.owner) {
            Some(acc) => acc,
            None => Account::new(ctx_args.owner, None),
        };

        let app_hash = if account.contract != app_hash {
            // This prevent to call `contract_updatable` with an empty new hash
            if let Some(contract) = account.contract {
                if app_hash.is_none() {
                    app_hash = Some(contract);
                }
            }

            if account.contract == app_hash
                || self.contract_updatable(
                    db,
                    CheckHashArgs {
                        account: ctx_args.owner,
                        current_hash: account.contract,
                        new_hash: app_hash,
                    },
                    ctx_args,
                )
            {
                account.contract = app_hash;
                updated = true;
                match app_hash {
                    Some(hash) => Ok(hash),
                    None => Ok(Hash::default()),
                }
            } else {
                Err(Error::new_ext(
                    ErrorKind::InvalidContract,
                    "cannot bind the contract to the account",
                ))
            }
        } else if let Some(hash) = app_hash {
            Ok(hash)
        } else {
            Err(Error::new_ext(
                ErrorKind::ResourceNotFound,
                "smart contract not specified",
            ))
        };

        if updated {
            db.store_account(account);
        }

        app_hash
    }
}

#[cfg(test)]
mod tests {
    use super::*;
    use crate::{
        base::{schema::TransactionData, serialize::rmp_serialize},
        crypto::{sign::tests::create_test_public_key, HashAlgorithm},
        wm::*,
        TransactionDataV1,
    };
    use serde_value::{value, Value};

    const NOT_EXISTING_TARGET_HASH: &str =
        "12201810298b95a12ec9cde9210a81f2a7a5f0e4780da8d4a19b3b8346c0c684e12f";

    const CACHE_MAX: usize = 10;

    const TEST_WASM: &[u8] = include_bytes!("test.wasm");

    fn test_contract_hash() -> Hash {
        Hash::from_data(HashAlgorithm::Sha256, TEST_WASM)
    }

    fn create_arc_seed() -> Arc<SeedSource> {
        let nw_name = String::from("skynet");
        let nonce: Vec<u8> = vec![0x12, 0x34, 0x56, 0x78, 0x90, 0x12, 0x34, 0x56];
        let prev_hash =
            Hash::from_hex("1220a4cea0f0f6eddc6865fd6092a319ccc6d2387cd8bb65e64bdc486f1a9a998569")
                .unwrap();
        let txs_hash =
            Hash::from_hex("1220a4cea0f1f6eddc6865fd6092a319ccc6d2387cf8bb63e64b4c48601a9a998569")
                .unwrap();
        let rxs_hash =
            Hash::from_hex("1220a4cea0f0f6edd46865fd6092a319ccc6d5387cd8bb65e64bdc486f1a9a998569")
                .unwrap();
        let seed = SeedSource::new(nw_name, nonce, prev_hash, txs_hash, rxs_hash);
        Arc::new(seed)
    }

    impl WmLocal {
        fn exec_transaction<T: DbFork>(
            &mut self,
            db: &mut T,
            data: &TransactionData,
        ) -> Result<Vec<u8>> {
            self.exec_transaction_with_events(db, data, &mut Vec::new(), create_arc_seed())
        }

        fn exec_transaction_with_events<T: DbFork>(
            &mut self,
            db: &mut T,
            data: &TransactionData,
            events: &mut Vec<SmartContractEvent>,
            seed: Arc<SeedSource>,
        ) -> Result<Vec<u8>> {
            self.call(
                db,
                0,
                "skynet",
                data.get_caller().to_account_id().as_str(),
                data.get_account(),
                data.get_caller().to_account_id().as_str(),
                data.get_contract().unwrap(),
                data.get_method(),
                data.get_args(),
                seed,
                events,
            )
        }
    }

    fn create_test_db() -> MockDbFork {
        let mut db = MockDbFork::new();
        db.expect_load_account().returning(|id| {
            let app_hash = if id.eq("NotExistingTestId") {
                Hash::from_hex(NOT_EXISTING_TARGET_HASH).unwrap()
            } else {
                test_contract_hash()
            };
            let mut account = Account::new(id, Some(app_hash));
            account.store_asset(&account.id.clone(), 103_u64.to_be_bytes().as_ref());
            Some(account)
        });
        db.expect_store_account().returning(move |_id| ());
        db.expect_state_hash().returning(|_| Hash::default());
        db.expect_load_account_data().returning(|_, key| {
                if key == "contracts:code:12201810298b95a12ec9cde9210a81f2a7a5f0e4780da8d4a19b3b8346c0c684e12f"
                {
                    return None;
                }
                Some(TEST_WASM.to_vec())
            });
        db
    }

    fn create_test_data(method: &str, args: Value) -> TransactionData {
        let contract_hash = test_contract_hash();
        let public_key = create_test_public_key();
        let id = public_key.to_account_id();
        TransactionData::V1(TransactionDataV1 {
            account: id,
            fuel_limit: 1000,
            nonce: [0xab, 0x82, 0xb7, 0x41, 0xe0, 0x23, 0xa4, 0x12].to_vec(),
            network: "arya".to_string(),
            contract: Some(contract_hash), // Smart contract HASH
            method: method.to_string(),
            caller: public_key,
            args: rmp_serialize(&args).unwrap(),
        })
    }

    fn create_test_data_balance() -> TransactionData {
        create_test_data("balance", value!(null))
    }

    fn create_data_divide_by_zero() -> TransactionData {
        let args = value!({
            "zero": 0,
        });
        create_test_data("divide_by_zero", args)
    }

    fn create_test_data_transfer() -> TransactionData {
        let public_key = create_test_public_key();
        let from_id = public_key.to_account_id();
        let args = value!({
            "from": from_id,
            "to": from_id,
            "units": 11,
        });
        create_test_data("transfer", args)
    }

    #[test]
    fn instance_machine() {
        let mut vm = WmLocal::new(CACHE_MAX);
        let hash = test_contract_hash();
        let db = create_test_db();

        let engine = vm.engine.clone();

        let result = vm.get_module(&engine, &db, &hash);

        assert!(result.is_ok());
    }

    #[test]
    fn exec_transfer() {
        let mut vm = WmLocal::new(CACHE_MAX);
        let data = create_test_data_transfer();
        let mut db = create_test_db();

        let buf = vm.exec_transaction(&mut db, &data).unwrap();

        let val: Value = rmp_deserialize(&buf).unwrap();
        assert_eq!(val, value!(null));
    }

    #[test]
    fn exec_balance() {
        let mut vm = WmLocal::new(CACHE_MAX);
        let data = create_test_data_balance();
        let mut db = create_test_db();

        let buf = vm.exec_transaction(&mut db, &data).unwrap();

        let val: Value = rmp_deserialize(&buf).unwrap();
        assert_eq!(val, 103);
    }

    #[test]
    fn exec_balance_cached() {
        let mut vm = WmLocal::new(CACHE_MAX);
        let data = create_test_data_balance();
        let mut db = create_test_db();

        vm.exec_transaction(&mut db, &data).unwrap();

        let buf = vm.exec_transaction(&mut db, &data).unwrap();

        let val: Value = rmp_deserialize(&buf).unwrap();
        assert_eq!(val, 103);
    }

    #[test]
    fn exec_inexistent_method() {
        let mut vm = WmLocal::new(CACHE_MAX);
        let args = value!({});
        let data = create_test_data("inexistent", args);
        let mut db = create_test_db();

        let err = vm.exec_transaction(&mut db, &data).unwrap_err();

        assert_eq!(err.kind, ErrorKind::SmartContractFault);
        assert_eq!(
            err.to_string_full(),
            "smart contract fault: method `inexistent` not found"
        );
    }

    #[test]
    fn load_not_existing_module() {
        let mut vm = WmLocal::new(CACHE_MAX);
        let mut data = create_test_data_transfer();
        data.set_contract(Some(Hash::from_hex(NOT_EXISTING_TARGET_HASH).unwrap()));
        data.set_account("NotExistingTestId".to_string());
        let mut db = create_test_db();

        let err = vm.exec_transaction(&mut db, &data).unwrap_err();

        assert_eq!(err.kind, ErrorKind::ResourceNotFound);
        assert_eq!(
            err.to_string_full(),
            "resource not found: smart contract not found"
        );
    }

    #[test]
    fn echo_generic() {
        let mut vm = WmLocal::new(CACHE_MAX);
        let mut db = create_test_db();
        let input = value!({
            "name": "Davide",
            "surname": "Galassi",
            "buf": [[0x01, 0xFF, 0x80]],
            "vec8": [0x01_u8, 0xFF_u8, 0x80_u8],
            "vec16": [0x01_u8, 0xFFFF_u16, 0x8000_u16],
            "map": {
                "k1": { "field1": 123_u8, "field2": "foo" },
                "k2": { "field1": 456_u16, "field2": "bar" },
            },
        });
        let data = create_test_data("echo_generic", input.clone());

        let buf = vm.exec_transaction(&mut db, &data).unwrap();

        let output: Value = rmp_deserialize(&buf).unwrap();
        assert_eq!(input, output);
    }

    #[test]
    fn echo_typed() {
        let mut vm = WmLocal::new(CACHE_MAX);
        let mut db = create_test_db();
        let input = value!({
            "name": "Davide",
            "surname": "Galassi",
            "buf": [[0x01, 0xFF, 0x80]],
            "vec8": [0x01_u8, 0xFF_u8, 0x80_u8],
            "vec16": [0x01_u8, 0xFFFF_u16, 0x8000_u16],
            "map": {
                "k1": { "field1": 123_u8, "field2": "foo" },
                "k2": { "field1": 456_u16, "field2": "bar" },
            },
        });
        let data = create_test_data("echo_typed", input.clone());

        let buf = vm.exec_transaction(&mut db, &data).unwrap();

        let output: Value = rmp_deserialize(&buf).unwrap();
        assert_eq!(input, output);
    }

    #[test]
    fn echo_typed_bad() {
        let mut vm = WmLocal::new(CACHE_MAX);
        let mut db = create_test_db();
        let input = value!({
            "name": "Davide"
        });
        let data = create_test_data("echo_typed", input);

        let err = vm.exec_transaction(&mut db, &data).unwrap_err();

        assert_eq!(
            err.to_string_full(),
            "smart contract fault: deserialization failure"
        );
    }

    #[test]
    fn notify() {
        let mut vm = WmLocal::new(CACHE_MAX);
        let mut db = create_test_db();
        let input = value!({
            "name": "Davide",
            "surname": "Galassi",

        });
        let data = create_test_data("notify", input.clone());
        let mut events = Vec::new();

        let _ = vm
            .exec_transaction_with_events(&mut db, &data, &mut events, create_arc_seed())
            .unwrap();

        assert_eq!(events.len(), 2);
        let event = events.get(0).unwrap();

        assert_eq!(event.event_name, "event_a");
        assert_eq!(event.emitter_account, data.get_account());

        let buf = &event.event_data;
        let event_data: Value = rmp_deserialize(buf).unwrap();

        assert_eq!(event_data, input);

        let event = events.get(1).unwrap();

        let buf = &event.event_data;
        let event_data: Vec<u8> = rmp_deserialize(buf).unwrap();

        assert_eq!(event_data, vec![1u8, 2, 3]);
    }

    #[test]
    fn nested_call() {
        let mut vm = WmLocal::new(CACHE_MAX);
        let mut db = create_test_db();
        let input = value!({
            "name": "Davide"
        });
        let data = create_test_data("nested_call", input.clone());

        let buf = vm.exec_transaction(&mut db, &data).unwrap();

        let output: Value = rmp_deserialize(&buf).unwrap();
        assert_eq!(input, output);
    }

    #[test]
    fn wasm_divide_by_zero() {
        let mut vm = WmLocal::new(CACHE_MAX);
        let data = create_data_divide_by_zero();
        let mut db = create_test_db();

        let err = vm.exec_transaction(&mut db, &data).unwrap_err();

        let err_str = err.to_string_full();
        let err_str = err_str.split_inclusive("trap").next().unwrap();
        assert_eq!(err_str, "wasm machine fault: wasm trap");
    }

    #[test]
    fn wasm_trigger_panic() {
        let mut vm = WmLocal::new(CACHE_MAX);
        let data = create_test_data("trigger_panic", value!(null));
        let mut db = create_test_db();

        let err = vm.exec_transaction(&mut db, &data).unwrap_err();

        let err_str = err.to_string_full();
        let err_str = err_str.split_inclusive("trap").next().unwrap();
        assert_eq!(err_str, "wasm machine fault: wasm trap");
    }

    #[test]
    fn wasm_exhaust_memory() {
        let mut vm = WmLocal::new(CACHE_MAX);
        let data = create_test_data("exhaust_memory", value!(null));
        let mut db = create_test_db();

        let err = vm.exec_transaction(&mut db, &data).unwrap_err();

        let err_str = err.to_string_full();
        let err_str = err_str.split_inclusive("range").next().unwrap();
        assert_eq!(err_str, "wasm machine fault: out of bounds memory access");
    }

    #[test]
    fn wasm_infinite_recursion() {
        let mut vm = WmLocal::new(CACHE_MAX);
        let data = create_test_data("infinite_recursion", value!(true));
        let mut db = create_test_db();

        let err = vm.exec_transaction(&mut db, &data).unwrap_err();

        let err_str = err.to_string_full();
        let err_str = err_str.split_inclusive("exhausted").next().unwrap();
        assert_eq!(
            err_str,
            "wasm machine fault: wasm trap: call stack exhausted"
        );
    }

    #[test]
    fn get_random_sequence() {
        let mut vm = WmLocal::new(CACHE_MAX);
        let data = create_test_data("get_random_sequence", value!({}));
        let mut db = create_test_db();

        let output = vm.exec_transaction(&mut db, &data).unwrap();

        assert_eq!(
            vec![
                147, 206, 21, 0, 11, 52, 206, 76, 128, 38, 222, 207, 0, 10, 128, 0, 76, 130, 188,
                60
            ],
            output
        );
    }

    #[test]
    fn get_hashmap() {
        let mut vm = WmLocal::new(CACHE_MAX);
        let data = create_test_data("get_hashmap", value!({}));
        let mut db = create_test_db();

        let output = vm.exec_transaction(&mut db, &data).unwrap();

        let input = vec![
            131, 164, 118, 97, 108, 49, 123, 164, 118, 97, 108, 50, 205, 1, 200, 164, 118, 97, 108,
            51, 205, 3, 21,
        ];

        assert_eq!(input, output);
    }

    // Need to be handle with an interrupt_handle
    // https://docs.rs/wasmtime/0.26.0/wasmtime/struct.Store.html#method.interrupt_handle
    #[test]
    #[ignore = "TODO"]
    fn wasm_infinite_loop() {
        let mut vm = WmLocal::new(CACHE_MAX);
        let data = create_test_data("infinite_loop", value!(null));
        let mut db = create_test_db();

        let err = vm.exec_transaction(&mut db, &data).unwrap_err();

        let err_str = err.to_string_full();
        let err_str = err_str.split_inclusive("access").next().unwrap();
        assert_eq!(err_str, "TODO");
    }

    #[test]
    fn wasm_null_pointer_indirection() {
        let mut vm = WmLocal::new(CACHE_MAX);
        let data = create_test_data("null_pointer_indirection", value!(null));
        let mut db = create_test_db();

        let err = vm.exec_transaction(&mut db, &data).unwrap_err();

        let err_str = err.to_string_full();
        let err_str = err_str.split_inclusive("unreachable").next().unwrap();
        assert_eq!(err_str, "wasm machine fault: wasm trap: wasm `unreachable");
    }

    // TODO: add drand test
}<|MERGE_RESOLUTION|>--- conflicted
+++ resolved
@@ -649,38 +649,6 @@
         seed: Arc<SeedSource>,
         events: &mut Vec<SmartContractEvent>,
     ) -> Result<Vec<u8>> {
-<<<<<<< HEAD
-        let nw_name = String::from("nw_name_test");
-        let nonce: Vec<u8> = vec![0x12, 0x34, 0x56, 0x78, 0x90, 0x12, 0x34, 0x56];
-        let prev_hash =
-            Hash::from_hex("1220a4cea0f0f6eddc6865fd6092a319ccc6d2387cd8bb65e64bdc486f1a9a998569")
-                .unwrap();
-        let txs_hash =
-            Hash::from_hex("1220a4cea0f1f6eddc6865fd6092a319ccc6d2387cf8bb63e64b4c48601a9a998569")
-                .unwrap();
-        let rxs_hash =
-            Hash::from_hex("1220a4cea0f0f6edd46865fd6092a319ccc6d5387cd8bb65e64bdc486f1a9a998569")
-                .unwrap();
-        let seed = SeedSource::new(nw_name, nonce, prev_hash, txs_hash, rxs_hash);
-        let seed = Arc::new(seed);
-=======
-        let app_hash = app_hash_check(db, owner, contract, self.is_production)?;
-
-        // let nw_name = String::from("nw_name_test");
-        // let nonce: Vec<u8> = vec![0x12, 0x34, 0x56, 0x78, 0x90, 0x12, 0x34, 0x56];
-        // let prev_hash =
-        //     Hash::from_hex("1220a4cea0f0f6eddc6865fd6092a319ccc6d2387cd8bb65e64bdc486f1a9a998569")
-        //         .unwrap();
-        // let txs_hash =
-        //     Hash::from_hex("1220a4cea0f1f6eddc6865fd6092a319ccc6d2387cf8bb63e64b4c48601a9a998569")
-        //         .unwrap();
-        // let rxs_hash =
-        //     Hash::from_hex("1220a4cea0f0f6edd46865fd6092a319ccc6d5387cd8bb65e64bdc486f1a9a998569")
-        //         .unwrap();
-        // let seed = SeedSource::new(nw_name, nonce, prev_hash, txs_hash, rxs_hash);
-        // let seed = Arc::new(seed);
->>>>>>> 0a871723
-
         let engine1 = self.engine.clone(); // FIXME
         let engine2 = self.engine.clone();
         let module = self.get_module(&engine1, db, &app_hash)?;
@@ -809,6 +777,7 @@
         fork: &mut dyn DbFork,
         hash_args: CheckHashArgs<'a>,
         ctx_args: CtxArgs<'a>,
+        seed: Arc<SeedSource>,
     ) -> bool {
         let current_contract = match hash_args.current_hash {
             Some(hash) => hash.as_bytes().to_vec(),
@@ -851,6 +820,7 @@
             contract,
             "contract_updatable",
             &args,
+            seed,
             &mut vec![],
         );
 
@@ -865,6 +835,7 @@
         db: &mut dyn DbFork,
         mut app_hash: Option<Hash>,
         ctx_args: CtxArgs<'a>,
+        seed: Arc<SeedSource>,
     ) -> Result<Hash> {
         let mut updated = false;
 
@@ -890,6 +861,7 @@
                         new_hash: app_hash,
                     },
                     ctx_args,
+                    seed,
                 )
             {
                 account.contract = app_hash;
