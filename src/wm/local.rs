--- conflicted
+++ resolved
@@ -929,13 +929,8 @@
             &mut self,
             db: &mut T,
             data: &TransactionData,
-<<<<<<< HEAD
         ) -> Result<(u64, Vec<u8>)> {
-            self.exec_transaction_with_events(db, data, &mut Vec::new())
-=======
-        ) -> Result<Vec<u8>> {
             self.exec_transaction_with_events(db, data, &mut Vec::new(), create_arc_seed())
->>>>>>> 5c57c7bf
         }
 
         fn exec_transaction_with_events<T: DbFork>(
@@ -943,14 +938,9 @@
             db: &mut T,
             data: &TransactionData,
             events: &mut Vec<SmartContractEvent>,
-<<<<<<< HEAD
+            seed: Arc<SeedSource>,
         ) -> Result<(u64, Vec<u8>)> {
             self.call_wm(
-=======
-            seed: Arc<SeedSource>,
-        ) -> Result<Vec<u8>> {
-            self.call(
->>>>>>> 5c57c7bf
                 db,
                 0,
                 "skynet",
