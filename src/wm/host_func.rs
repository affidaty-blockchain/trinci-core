--- conflicted
+++ resolved
@@ -189,12 +189,12 @@
 #[cfg(test)]
 mod tests {
     use super::*;
-<<<<<<< HEAD
-    use crate::crypto::HashAlgorithm;
-=======
-    // add drand
->>>>>>> 125e6efd
-    use crate::{crypto::sign::tests::create_test_keypair, db::*, wm::*};
+
+    use crate::{
+        crypto::{sign::tests::create_test_keypair, HashAlgorithm},
+        db::*,
+        wm::*,
+    };
     use lazy_static::lazy_static;
     use std::collections::HashMap;
     use std::sync::Mutex;
