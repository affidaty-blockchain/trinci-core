// This file is part of TRINCI.
//
// Copyright (C) 2021 Affidaty Spa.
//
// TRINCI is free software: you can redistribute it and/or modify it under
// the terms of the GNU Affero General Public License as published by the
// Free Software Foundation, either version 3 of the License, or (at your
// option) any later version.
//
// TRINCI is distributed in the hope that it will be useful, but WITHOUT
// ANY WARRANTY; without even the implied warranty of MERCHANTABILITY or
// FITNESS FOR A PARTICULAR PURPOSE. See the GNU Affero General Public License
// for more details.
//
// You should have received a copy of the GNU Affero General Public License
// along with TRINCI. If not, see <https://www.gnu.org/licenses/>.

//! Generic host functions implementations.
use std::sync::Arc;

use crate::{
    base::schema::SmartContractEvent,
    crypto::{
        drand::{Drand, SeedSource},
        Hash, PublicKey,
    },
    db::DbFork,
    wm::Wm,
    Account, Error, ErrorKind, Result,
};
use ring::digest;

use super::CtxArgs;

/// Data required to perform contract persistent actions.
pub struct CallContext<'a> {
    /// Wasm machine reference (None if implementation do not support nested calls).
    pub wm: Option<&'a mut dyn Wm>,
    /// Database reference.
    pub db: &'a mut dyn DbFork,
    /// Current account.
    pub owner: &'a str,
    /// Current account data has been updated.
    pub data_updated: bool,
    /// Nested call depth.
    pub depth: u16,
    /// Network identifier (from Tx)
    pub network: &'a str,
    /// Original transaction submitter (from Tx)
    pub origin: &'a str,
    /// Smart contracts events
    pub events: &'a mut Vec<SmartContractEvent>,
    /// Drand seed
    pub seed: Arc<SeedSource>,
}

/// WASM logging facility.
pub fn log(ctx: &CallContext, msg: &str) {
    debug!("{}: {}", ctx.owner, msg);
}

/// Compute Sha256 from given bytes
pub fn sha256(_ctx: &CallContext, data: Vec<u8>) -> Vec<u8> {
    let digest = digest::digest(&digest::SHA256, &data);
    digest.as_ref().to_vec()
}

/// WASM notification facility.
pub fn emit(ctx: &mut CallContext, event_name: &str, event_data: &[u8]) {
    let smart_contract_hash: Hash = match ctx.db.load_account(ctx.owner) {
        Some(account) => match account.contract {
            Some(contract_hash) => contract_hash,
            None => Hash::default(),
        },
        None => Hash::default(),
    };

    ctx.events.push(SmartContractEvent {
        event_tx: Hash::default(),
        emitter_account: ctx.owner.to_string(),
        // TODO: add smart contract hash
        emitter_smart_contract: smart_contract_hash,
        event_name: event_name.to_string(),
        event_data: event_data.to_vec(),
    });
}

/// Load the data struct from the DB
pub fn load_data(ctx: &mut CallContext, key: &str) -> Vec<u8> {
    ctx.db.load_account_data(ctx.owner, key).unwrap_or_default()
}

/// Store the serialized data struct into DB
pub fn store_data(ctx: &mut CallContext, key: &str, data: Vec<u8>) {
    ctx.db.store_account_data(ctx.owner, key, data);
    ctx.data_updated = true;
}

/// Remove a data struct from the DB by key.
pub fn remove_data(ctx: &mut CallContext, key: &str) {
    ctx.db.remove_account_data(ctx.owner, key);
    ctx.data_updated = true;
}

/// Checks if an account has a callable method
/// Returns:
///  - 0 the account has no contract
///  - 1 the account has a contract but we are not sure that `method` is callable
///  - 2 the account has a contract with a callable `method`
pub fn is_callable(ctx: &CallContext, account: &str, _method: &str) -> i32 {
    match get_account_contract(ctx, account) {
        Some(_) => 1, // TODO - verify that method is really callable
        None => 0,
    }
}

/// Get the account keys that match with the key_pattern provided
/// key must end with a wildcard `*`
pub fn get_keys(ctx: &mut CallContext, pattern: &str) -> Vec<String> {
    ctx.db
        .load_account_keys(ctx.owner)
        .iter()
        .cloned()
        .filter(|s| pattern.is_empty() || s.starts_with(pattern))
        .collect()
}

/// Returns an account asset field for a given `asset_id`
pub fn load_asset(ctx: &CallContext, account_id: &str) -> Vec<u8> {
    match ctx.db.load_account(account_id) {
        Some(account) => account.load_asset(ctx.owner),
        None => vec![],
    }
}

/// Store an asset as assets entry with key `asset_id`
pub fn store_asset(ctx: &mut CallContext, account_id: &str, value: &[u8]) {
    let mut account = ctx
        .db
        .load_account(account_id)
        .unwrap_or_else(|| Account::new(account_id, None));
    account.store_asset(ctx.owner, value);
    ctx.db.store_account(account);
}

/// Digital signature verification.
pub fn verify(_ctx: &CallContext, pk: &PublicKey, data: &[u8], sign: &[u8]) -> i32 {
    pk.verify(data, sign) as i32
}

/// Returns an account hash contract if present for a given `account_id` key
pub fn get_account_contract(ctx: &CallContext, account_id: &str) -> Option<Hash> {
    match ctx.db.load_account(account_id) {
        Some(account) => account.contract,
        None => None,
    }
}

/// Call a method resident in another account and contract.
/// The input and output arguments are subject to the packing format rules of
/// the called smart contract.
pub fn call(
    ctx: &mut CallContext,
    owner: &str,
    contract: Option<Hash>,
    method: &str,
    data: &[u8],
) -> Result<Vec<u8>> {
    match ctx.wm {
<<<<<<< HEAD
        Some(ref mut wm) => {
            let ctx_args = CtxArgs {
                origin: ctx.origin,
                owner,
                caller: ctx.owner,
            };
            let app_hash = wm.app_hash_check(ctx.db, contract, ctx_args)?;
            wm.call(
                ctx.db,
                ctx.depth + 1,
                ctx.network,
                ctx.origin,
                owner,
                ctx.owner,
                app_hash,
                method,
                data,
                ctx.events,
            )
        }
=======
        Some(ref mut wm) => wm.call(
            ctx.db,
            ctx.depth + 1,
            ctx.network,
            ctx.origin,
            owner,
            ctx.owner,
            contract,
            method,
            data,
            ctx.seed.clone(),
            ctx.events,
        ),
>>>>>>> 0a871723
        None => Err(Error::new_ext(
            ErrorKind::WasmMachineFault,
            "nested calls not implemented",
        )),
    }
}

/// Generate a pseudo random number deterministically, based on the seed
pub fn drand(ctx: &CallContext, max: u64) -> u64 {
    let mut drand = Drand::new(ctx.seed.clone());
    drand.rand(max)
}

#[cfg(test)]
mod tests {
    use super::*;

    use crate::{
        crypto::{sign::tests::create_test_keypair, HashAlgorithm},
        db::*,
        wm::*,
    };
    use lazy_static::lazy_static;
    use std::collections::HashMap;
    use std::sync::Mutex;

    const ASSET_ACCOUNT: &str = "QmamzDVuZqkUDwHikjHCkgJXhtgkbiVDTvTYb2aq6qfLbY";

    lazy_static! {
        static ref ACCOUNTS: Mutex<HashMap<String, Account>> = Mutex::new(HashMap::new());
    }

    fn account_id(n: u8) -> String {
        let thread_id: u64 = unsafe { std::mem::transmute(std::thread::current().id()) };
        format!("{:016x}{:02x}", thread_id, n)
    }

    fn store_account(id: String, account: Account) {
        ACCOUNTS.lock().unwrap().insert(id, account);
    }

    fn load_account(id: &str) -> Option<Account> {
        ACCOUNTS.lock().unwrap().get(id).cloned()
    }

    fn create_account(i: u8, asset_value: &[u8]) {
        let id = account_id(i);
        let mut account = Account::new(&id, None);
        account.store_asset(ASSET_ACCOUNT, asset_value);
        if !asset_value.is_empty() {
            account.contract = Some(Hash::from_data(
                crate::crypto::HashAlgorithm::Sha256,
                &asset_value,
            ));
        }
        store_account(id, account);
    }

    fn create_wm_mock() -> MockWm {
        let mut wm = MockWm::new();
        wm.expect_call().returning(
            |_db,
             _depth,
             _network,
             _origin,
             _owner,
             _caller,
             _app_hash,
             _method,
             _args,
             _seed,
             _events| Ok(vec![]),
        );
        wm
    }

    fn create_fork_mock() -> MockDbFork {
        let mut fork = MockDbFork::new();
        fork.expect_load_account().returning(|id| load_account(id));
        fork.expect_store_account()
            .returning(|acc| store_account(acc.id.clone(), acc));
        fork.expect_store_account_data().returning(|_, _, _| ());
        fork.expect_state_hash().returning(|_| Hash::default());
        fork
    }

    struct TestData {
        wm: MockWm,
        db: MockDbFork,
        owner: String,
        events: Vec<SmartContractEvent>,
    }

    impl TestData {
        pub fn new() -> Self {
            TestData {
                wm: create_wm_mock(),
                db: create_fork_mock(),
                owner: account_id(0),
                events: Vec::new(),
            }
        }

        pub fn as_wm_context(&mut self) -> CallContext {
            let nw_name = String::from("nw_name_test");
            let nonce: Vec<u8> = vec![0x12, 0x34, 0x56, 0x78, 0x90, 0x12, 0x34, 0x56];
            let prev_hash = Hash::from_hex(
                "1220a4cea0f0f6eddc6865fd6092a319ccc6d2387cd8bb65e64bdc486f1a9a998569",
            )
            .unwrap();
            let txs_hash = Hash::from_hex(
                "1220a4cea0f1f6eddc6865fd6092a319ccc6d2387cf8bb63e64b4c48601a9a998569",
            )
            .unwrap();
            let rxs_hash = Hash::from_hex(
                "1220a4cea0f0f6edd46865fd6092a319ccc6d5387cd8bb65e64bdc486f1a9a998569",
            )
            .unwrap();
            let seed = SeedSource::new(nw_name, nonce, prev_hash, txs_hash, rxs_hash);
            let seed = Arc::new(seed);

            CallContext {
                wm: Some(&mut self.wm),
                db: &mut self.db,
                owner: &self.owner,
                data_updated: false,
                depth: 0,
                network: "skynet",
                origin: &self.owner,
                events: &mut self.events,
                seed,
            }
        }
    }

    fn prepare_env() -> TestData {
        create_account(0, &[9]);
        create_account(1, &[1]);
        create_account(2, &[]);
        TestData::new()
    }

    #[test]
    fn load_asset_test() {
        let mut ctx = prepare_env();
        let mut ctx = ctx.as_wm_context();
        ctx.owner = ASSET_ACCOUNT;
        let target_account = account_id(0);

        let amount = load_asset(&ctx, &target_account);

        assert_eq!(amount, [9]);
    }

    #[test]
    fn store_asset_test() {
        let mut ctx = prepare_env();
        let mut ctx = ctx.as_wm_context();
        ctx.owner = ASSET_ACCOUNT;
        let target_account = account_id(0);

        store_asset(&mut ctx, &target_account, &[42]);

        let account = load_account(&target_account).unwrap();
        let amount = account.load_asset(ASSET_ACCOUNT);
        assert_eq!(amount, [42]);
    }

    #[test]
    fn verify_success() {
        let mut ctx = prepare_env();
        let ctx = ctx.as_wm_context();
        let keypair = create_test_keypair();
        let data = vec![1, 2, 3];
        let sig = keypair.sign(&data).unwrap();

        let res = verify(&ctx, &keypair.public_key(), &data, &sig);

        assert_eq!(res, 1);
    }

    #[test]
    fn get_account_contract_test() {
        let mut ctx = prepare_env();
        let mut ctx = ctx.as_wm_context();
        ctx.owner = ASSET_ACCOUNT;
        let target_account = account_id(0);

        let hash = get_account_contract(&ctx, &target_account);

        assert_eq!(hash, Some(Hash::from_data(HashAlgorithm::Sha256, &[9])));
    }

    #[test]
    fn is_callable_ok_test() {
        let mut ctx = prepare_env();
        let mut ctx = ctx.as_wm_context();
        ctx.owner = ASSET_ACCOUNT;
        let target_account = account_id(0);

        let result = is_callable(&ctx, &target_account, "some_method");

        assert_eq!(result, 1);
    }

    #[test]
    fn is_not_callable_test() {
        let mut ctx = prepare_env();
        let mut ctx = ctx.as_wm_context();
        ctx.owner = ASSET_ACCOUNT;
        let target_account = account_id(2); // This account has no contract

        let result = is_callable(&ctx, &target_account, "some_method");

        assert_eq!(result, 0);
    }

    #[test]
    fn sha256_success() {
        let mut ctx = prepare_env();
        let ctx = ctx.as_wm_context();
        let hash = sha256(&ctx, vec![0xfa, 0xfb, 0xfc]);
        assert_eq!(
            hash,
            [
                0x31, 0x46, 0x44, 0x50, 0xce, 0xd0, 0xcf, 0x9f, 0x47, 0x4c, 0x43, 0x55, 0x32, 0x80,
                0xf4, 0x16, 0xd3, 0x89, 0x3f, 0x7e, 0x14, 0x4c, 0xce, 0x7d, 0x5b, 0x46, 0x2d, 0xc0,
                0xe5, 0xd6, 0xe4, 0x98
            ]
        );
    }

    #[test]
    fn verify_fail() {
        let mut ctx = prepare_env();
        let ctx = ctx.as_wm_context();
        let keypair = create_test_keypair();
        let data = vec![1, 2, 3];
        let sig = keypair.sign(&data).unwrap();

        let res = verify(&ctx, &keypair.public_key(), &[1, 2], &sig);

        assert_eq!(res, 0);
    }

    #[test]
    fn drand_success() {
        let mut ctx = prepare_env();
        let ctx = ctx.as_wm_context();
        let random_number_hf = drand(&ctx, 10);

        let nw_name = String::from("nw_name_test");
        let nonce: Vec<u8> = vec![0x12, 0x34, 0x56, 0x78, 0x90, 0x12, 0x34, 0x56];
        let prev_hash =
            Hash::from_hex("1220a4cea0f0f6eddc6865fd6092a319ccc6d2387cd8bb65e64bdc486f1a9a998569")
                .unwrap();
        let txs_hash =
            Hash::from_hex("1220a4cea0f1f6eddc6865fd6092a319ccc6d2387cf8bb63e64b4c48601a9a998569")
                .unwrap();
        let rxs_hash =
            Hash::from_hex("1220a4cea0f0f6edd46865fd6092a319ccc6d5387cd8bb65e64bdc486f1a9a998569")
                .unwrap();
        let seed = SeedSource::new(nw_name, nonce, prev_hash, txs_hash, rxs_hash);
        let seed = Arc::new(seed);
        let random_number_dr = Drand::new(seed.clone()).rand(10);

        println!("{}", random_number_hf);

        assert_eq!(random_number_hf, random_number_dr);
    }
}<|MERGE_RESOLUTION|>--- conflicted
+++ resolved
@@ -167,14 +167,13 @@
     data: &[u8],
 ) -> Result<Vec<u8>> {
     match ctx.wm {
-<<<<<<< HEAD
         Some(ref mut wm) => {
             let ctx_args = CtxArgs {
                 origin: ctx.origin,
                 owner,
                 caller: ctx.owner,
             };
-            let app_hash = wm.app_hash_check(ctx.db, contract, ctx_args)?;
+            let app_hash = wm.app_hash_check(ctx.db, contract, ctx_args, ctx.seed.clone())?;
             wm.call(
                 ctx.db,
                 ctx.depth + 1,
@@ -185,24 +184,10 @@
                 app_hash,
                 method,
                 data,
+                ctx.seed.clone(),
                 ctx.events,
             )
         }
-=======
-        Some(ref mut wm) => wm.call(
-            ctx.db,
-            ctx.depth + 1,
-            ctx.network,
-            ctx.origin,
-            owner,
-            ctx.owner,
-            contract,
-            method,
-            data,
-            ctx.seed.clone(),
-            ctx.events,
-        ),
->>>>>>> 0a871723
         None => Err(Error::new_ext(
             ErrorKind::WasmMachineFault,
             "nested calls not implemented",
