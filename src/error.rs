--- conflicted
+++ resolved
@@ -88,11 +88,8 @@
             BrokenIntegrity => error_kind_str::BROKEN_INTEGRITY,
             FuelError => error_kind_str::FUEL_ERROR,
             Other => error_kind_str::OTHER,
-<<<<<<< HEAD
             InvalidContract => error_kind_str::INVALID_CONTRACT,
-=======
             TooLargeTx => error_kind_str::TOO_LARGE_TX,
->>>>>>> 11a0307a
         };
         write!(f, "{}", kind_str)
     }
